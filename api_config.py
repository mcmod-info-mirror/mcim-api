
__all__ = [
	'Config'
]


class Config:
<<<<<<< HEAD
	api_key = "$2a$10$2DOXBr1x82Acn1A6GGw5b.psdLVOo29u5gEahTQSiGYmDOp2QXFSu"
	curseforge_base_api_url = "https://api.curseforge.com/"
=======
	api_key = "<api key>"
	curseforge_base_api_url = "https://api.curseforge.com/v1"
>>>>>>> 9427bce5
	modrinth_base_api_url = "https://api.modrinth.com/"
	proxies = {
		"http": "http://127.0.0.1:7890",
		"https": "http://127.0.0.1:7890"
	}
	sync_interval = 60 # minutes
	async_timeout = 60 # seconds<|MERGE_RESOLUTION|>--- conflicted
+++ resolved
@@ -5,13 +5,8 @@
 
 
 class Config:
-<<<<<<< HEAD
-	api_key = "$2a$10$2DOXBr1x82Acn1A6GGw5b.psdLVOo29u5gEahTQSiGYmDOp2QXFSu"
-	curseforge_base_api_url = "https://api.curseforge.com/"
-=======
 	api_key = "<api key>"
 	curseforge_base_api_url = "https://api.curseforge.com/v1"
->>>>>>> 9427bce5
 	modrinth_base_api_url = "https://api.modrinth.com/"
 	proxies = {
 		"http": "http://127.0.0.1:7890",
