
import requests

from .base import *

__all__ = [
    'ModrinthApi'
]

class ModrinthApi:
    '''
	Curseforge api 的包装，基于 asyncio 和 aiohttp

	函数只返回 api 原生数据，未处理 

    用法: modapi = ModrinthApi("https://api.modrinth.com/")
    '''

    def __init__(self, baseurl: str, proxies: dict = None, acli = None):
        self.baseurl = baseurl
        self.proxies = proxies
<<<<<<< HEAD

    def end_point(self):
        headers = {
=======
        self.headers = {
            "User-Agent": "Mozilla/5.0 (Windows NT 10.0; Win64; x64) AppleWebKit/537.36 (KHTML, like Gecko) Chrome/103.0.5060.134 Safari/537.36 Edg/103.0.1264.71",
>>>>>>> ce2de2ed
            'Accept': 'application/json'
        }
        self.acli = acli

<<<<<<< HEAD
        res = retry_req_get_mustok(3, url=self.baseurl, proxies=self.proxies, headers=headers)
=======
    async def end_point(self):
        res = await retry_async(res_mustok_async(self.acli.get), 3, (StatusCodeException,), self.baseurl, proxy=self.proxies, headers=self.headers)
>>>>>>> ce2de2ed
        return res.json()

    async def get_mod(self, slug=None, modid=None):
        '''
        获取 Mod 信息。

        使用中 `slug` 和 `modid` 可二选一使用，使用两个则优先使用 `slug` 。

        使用例子:

        - ` `
        '''
        if slug is not None:
            url = self.baseurl + "project/{slug}".format(slug=slug)
        elif modid is not None:
            url = self.baseurl + "project/{modid}".format(modid=modid)
        else:
            raise AssertionError("Neither slug and modid is not None")

<<<<<<< HEAD
        headers = {
            'Accept': 'application/json'
        }

        res = retry_req_get_mustok(3, url=url, proxies=self.proxies, headers=headers)
=======
        res = await retry_async(res_mustok_async(self.acli.get), 3, (StatusCodeException,), url, proxy=self.proxies, headers=self.headers)
>>>>>>> ce2de2ed
        return res.json()

    async def get_mod_versions(self, slug=None, modid=None, game_versions=None, loaders=None, featured=None):
        '''
        获取 Mod 所有支持版本及相关信息。

        slug: ;

        modid: ;

        game_versions: 游戏版本号;

        loaders: 加载器名称;

        featured: ;

        使用中 `slug` 和 `modid` 可二选一使用，使用两个则优先使用 `slug` 。

        使用例子:

        - ``
        '''
        if slug is not None:
            url = self.baseurl + "project/{slug}/version".format(slug=slug)
        elif modid is not None:
            url = self.baseurl + "project/{modid}/version".format(modid=modid)
        else:
            raise AssertionError("Neither slug and modid is not None")

<<<<<<< HEAD
        headers = {
            'Accept': 'application/json'
        }

        res = retry_req_get_mustok(3, url=url, proxies=self.proxies, headers=headers, params={
=======
        res = await retry_async(res_mustok_async(self.acli.get), 3, (StatusCodeException,), url, proxy=self.proxies, headers=self.headers, params={
>>>>>>> ce2de2ed
            "game_versions": game_versions, "loaders": loaders, "featured": featured})
        return res.json()

    async def get_mod_version(self, id: str):
        '''
        跟据提供的版本号获取信息。

        id: 版本号。

        使用例子:

        '''
        url = self.baseurl + "version/{version_id}".format(version_id=id)

<<<<<<< HEAD
        res = retry_req_get_mustok(3, url=url, proxies=self.proxies, headers=headers)
=======
        res = await retry_async(res_mustok_async(self.acli.get), 3, (StatusCodeException,), url, proxy=self.proxies, headers=self.headers)
>>>>>>> ce2de2ed
        return res.json()

    async def search(self, query, limit=20, offset=None, index="relevance", facets=None):
        '''
        搜索 Mod 。

        query: 搜索内容;

        offset: 从第几个开始;

        index
        '''
        if type(facets) == dict:
            facets_text = "["
            for a, b in facets.items():
                facets_text += '["{a}:{b}"],'.format(a=a, b=b)
            facets = facets_text[:-1] + "]"

        url = self.baseurl + "search"

<<<<<<< HEAD
        res = retry_req_get_mustok(3, url=url, proxies=self.proxies, headers=headers, params={
=======
        res = await retry_async(res_mustok_async(self.acli.get), 3, (StatusCodeException,), url, proxy=self.proxies, headers=self.headers, params={
>>>>>>> ce2de2ed
            "query": query, "limit": limit, "offset": offset, "index": index, "facets": facets
        })
        return res.json()

    def get_mod_version_download_info(self, id):
        '''
        获取格式化后的文件信息
        用于下载Mod
        '''
        version_info = self.get_mod_version(id)
        info = {}
        if version_info is not None:
            info["type"] = "Modrinth"
            info["name"] = version_info["name"]
            info["date_published"] = version_info["date_published"]
            info["hash"] = version_info["files"][0]["hashes"]["sha1"]
            info["filename"] = version_info["files"][0]["filename"]
            info["url"] = version_info["files"][0]["url"]
            info["size"] = version_info["files"][0]["size"]
            return info
        return None<|MERGE_RESOLUTION|>--- conflicted
+++ resolved
@@ -19,24 +19,14 @@
     def __init__(self, baseurl: str, proxies: dict = None, acli = None):
         self.baseurl = baseurl
         self.proxies = proxies
-<<<<<<< HEAD
-
-    def end_point(self):
-        headers = {
-=======
         self.headers = {
             "User-Agent": "Mozilla/5.0 (Windows NT 10.0; Win64; x64) AppleWebKit/537.36 (KHTML, like Gecko) Chrome/103.0.5060.134 Safari/537.36 Edg/103.0.1264.71",
->>>>>>> ce2de2ed
             'Accept': 'application/json'
         }
         self.acli = acli
 
-<<<<<<< HEAD
-        res = retry_req_get_mustok(3, url=self.baseurl, proxies=self.proxies, headers=headers)
-=======
     async def end_point(self):
         res = await retry_async(res_mustok_async(self.acli.get), 3, (StatusCodeException,), self.baseurl, proxy=self.proxies, headers=self.headers)
->>>>>>> ce2de2ed
         return res.json()
 
     async def get_mod(self, slug=None, modid=None):
@@ -56,15 +46,7 @@
         else:
             raise AssertionError("Neither slug and modid is not None")
 
-<<<<<<< HEAD
-        headers = {
-            'Accept': 'application/json'
-        }
-
-        res = retry_req_get_mustok(3, url=url, proxies=self.proxies, headers=headers)
-=======
         res = await retry_async(res_mustok_async(self.acli.get), 3, (StatusCodeException,), url, proxy=self.proxies, headers=self.headers)
->>>>>>> ce2de2ed
         return res.json()
 
     async def get_mod_versions(self, slug=None, modid=None, game_versions=None, loaders=None, featured=None):
@@ -94,15 +76,7 @@
         else:
             raise AssertionError("Neither slug and modid is not None")
 
-<<<<<<< HEAD
-        headers = {
-            'Accept': 'application/json'
-        }
-
-        res = retry_req_get_mustok(3, url=url, proxies=self.proxies, headers=headers, params={
-=======
         res = await retry_async(res_mustok_async(self.acli.get), 3, (StatusCodeException,), url, proxy=self.proxies, headers=self.headers, params={
->>>>>>> ce2de2ed
             "game_versions": game_versions, "loaders": loaders, "featured": featured})
         return res.json()
 
@@ -117,11 +91,7 @@
         '''
         url = self.baseurl + "version/{version_id}".format(version_id=id)
 
-<<<<<<< HEAD
-        res = retry_req_get_mustok(3, url=url, proxies=self.proxies, headers=headers)
-=======
         res = await retry_async(res_mustok_async(self.acli.get), 3, (StatusCodeException,), url, proxy=self.proxies, headers=self.headers)
->>>>>>> ce2de2ed
         return res.json()
 
     async def search(self, query, limit=20, offset=None, index="relevance", facets=None):
@@ -142,11 +112,7 @@
 
         url = self.baseurl + "search"
 
-<<<<<<< HEAD
-        res = retry_req_get_mustok(3, url=url, proxies=self.proxies, headers=headers, params={
-=======
         res = await retry_async(res_mustok_async(self.acli.get), 3, (StatusCodeException,), url, proxy=self.proxies, headers=self.headers, params={
->>>>>>> ce2de2ed
             "query": query, "limit": limit, "offset": offset, "index": index, "facets": facets
         })
         return res.json()
