from typing import List
import json

from .base import *

__all__ = [
    'ModrinthApi'
]


class ModrinthApi:
    '''
<<<<<<< HEAD
	Modrinth Api 的包装，基于 Asyncio 和 AioHttp

	函数只返回 Api 原生数据，未处理。
	'''

    def __init__(self, baseurl: str, proxies: str = None, acli=None, ua=None):
        '''
        定义参数。

        参数:

        :param baseurl: API 地址

        :param proxies: 代理

        :param acli: 同步客户端

        :param ua: UA 标识

=======
	Modrinth Api 的包装，基于 Asyncio 和 AioHttp。

	函数只返回 api 原生数据，未处理。
    '''
    def __init__(self, baseurl: str, proxies: str = None, acli=None, ua=None):
        '''
        定义参数。
        
        参数:
        
        :param baseurl: API 地址
        
        :param proxies: 代理
        
        :param acli: 同步客户端
        
        :param ua: UA 标识
        
>>>>>>> 3ca4ce1b
        用法: `<ModrinthApi>(baseurl, proxies, acli, ua)`
        '''
        self.baseurl = baseurl
        self.proxies = proxies
        if ua is None:
            self.headers = {
                "User-Agent": "github_org/mcim/1.0.0 (mcim.z0z0r4.top)",
                'Accept': 'application/json'
            }
        else:
            self.headers = {
                "User-Agent": ua,
                'Accept': 'application/json'
            }
        self.acli = acli

    async def end_point(self):
        '''
<<<<<<< HEAD
        测试是否可以链接
=======
        测试是否可以链接到 API 。
        
        用法: `resp = <ModrinthApi>.end_point()`
>>>>>>> 3ca4ce1b
        '''
        async with self.acli:
            res, content = await retry_async(res_mustok_async(self.acli.get), 3, (StatusCodeException,),
                                             "https://api.modrinth.com/", proxy=self.proxies, headers=self.headers)
            return json.loads(content)

    async def get_project(self, project_id: str = None, slug: str = None):
        '''
        获取 Mod 信息。[🔗](https://docs.modrinth.com/api-spec/#tag/projects/operation/getProject)

<<<<<<< HEAD
=======
        参数:

        :param project_id: Mod ID
        
        :param slug: Mod 项目 ID
        
        `project_id` 和 `slug` 可二选一使用，优先使用 `slug` 。
        
        用法: `resp = <ModrinthApi>.get_project(project_id, slug)`
>>>>>>> 3ca4ce1b
        '''
        if slug is not None:
            url = self.baseurl + "project/{slug}".format(slug=slug)
        elif project_id is not None:
            url = self.baseurl + "project/{modid}".format(modid=project_id)
        else:
            raise AssertionError("Neither slug and modid is not None")
        async with self.acli:
            res, content = await retry_async(res_mustok_async(self.acli.get), 3, (StatusCodeException,), url,
                                             proxy=self.proxies, headers=self.headers)
            return json.loads(content)

<<<<<<< HEAD
    async def get_projects(self, project_ids: List[str]):  # 不支持 slug 查询差评
=======
    async def get_projects(self, ids: List[str]):  # 不支持 slug 查询差评
        '''
        获取多个 Mod 信息。[🔗](https://docs.modrinth.com/api-spec/#tag/projects/operation/getProjects)
        
        参数:
        
        :param ids: 多个 Mod ID
        
        用法: `<ModrinthApi>.get_projects(ids)`
        '''
>>>>>>> 3ca4ce1b
        url = self.baseurl + "projects"
        async with self.acli:
            res, content = await retry_async(res_mustok_async(self.acli.get), 3, (StatusCodeException,), url,
                                             proxy=self.proxies, headers=self.headers, params={"ids": project_ids})
            return json.loads(content)

    async def check_project(self, project_id: str = None, slug: str = None):
        '''
        检查项目是否存在。[🔗](https://docs.modrinth.com/api-spec/#tag/projects/operation/checkProjectValidity)
        
        参数:
        
        :param project_id: Mod ID
        
        :param slug: Mod 项目 ID
        
        用法: `<ModrinthApi>.check_project(project_id, slug)`
        '''
        if slug is not None:
            url = self.baseurl + "project/{slug}/check".format(slug=slug)
        elif project_id is not None:
            url = self.baseurl + "project/{modid}/check".format(modid=id)
        else:
            raise AssertionError("Neither slug and modid is not None")
        async with self.acli:
            res, content = await retry_async(res_mustok_async(self.acli.get), 3, (StatusCodeException,), url,
                                             proxy=self.proxies, headers=self.headers)
            if res.status == 200:
                return True
            else:
                return False

    async def get_project_dependencies(self, project_id: int):
        '''
        检查项目依赖。[🔗](https://docs.modrinth.com/api-spec/#tag/projects/operation/getDependencies)
        
        参数:
        
        :param project_id: Mod ID
        
        用法: `resp = <ModrinthApi>.get_project_dependencies(project_id)`
        '''
        url = self.baseurl + "projects" + "/{id}/dependencies".format(id=project_id)
        async with self.acli:
            res, content = await retry_async(res_mustok_async(self.acli.get), 3, (StatusCodeException,), url,
                                             proxy=self.proxies, headers=self.headers, params={"id": id})
            return json.loads(content)

    async def get_project_versions(self, slug=None, project_id=None, game_versions=None, loaders=None, featured=None):
        '''
<<<<<<< HEAD
        获取 Mod 所有支持版本及相关信息。

        slug: ;

        project_id: ;

        game_versions: 游戏版本号;

        loaders: 加载器名称;

        featured: ;

        使用中 `slug` 和 `project_id` 可二选一使用，使用两个则优先使用 `slug` 。

        使用例子:

        - ``
=======
        获取 Mod 所有支持版本及相关信息。[🔗](https://docs.modrinth.com/api-spec/#tag/versions/operation/getProjectVersions)
        
        参数:
        
        :param slug: Mod 项目 ID
        
        :param modid: Mod ID
        
        :param game_versions: 游戏版本
        
        :param loaders: 加载器
        
        :param featured: 允许仅筛选特色或非特色版本
        
        用法: `resp = <ModrinthApi>.get_project_versions(slug, modid, game_versions, loaders, featured)`
>>>>>>> 3ca4ce1b
        '''
        if slug is not None:
            url = self.baseurl + "project/{slug}/version".format(slug=slug)
        elif project_id is not None:
            url = self.baseurl + "project/{modid}/version".format(modid=modid)
        else:
            raise AssertionError("Neither slug and modid is not None")
        async with self.acli:
            res, content = await retry_async(res_mustok_async(self.acli.get), 3, (StatusCodeException,), url,
                                             proxy=self.proxies, headers=self.headers, params={
                    "game_versions": game_versions, "loaders": loaders, "featured": featured})
        return json.loads(content)

    async def get_project_version(self, version_id: str):
        '''
        根据版本 ID 获取信息。[🔗](https://docs.modrinth.com/api-spec/#tag/versions/operation/getVersion)
        
        参数:
        
        :param project_id: 版本 ID
        
        用法: `resp = <ModrinthApi>.get_project_version(project_id)`
        '''
        url = self.baseurl + "version/{version_id}".format(version_id=version_id)
        async with self.acli:
            res, content = await retry_async(res_mustok_async(self.acli.get), 3, (StatusCodeException,), url,
                                             proxy=self.proxies, headers=self.headers)
            return json.loads(content)

    async def get_project_version_list(self, ids: str):
        '''
        根据多个版本 ID 获取多个版本信息。[🔗](https://docs.modrinth.com/api-spec/#tag/versions/operation/getVersion)
        
        参数:
        
        :param ids: 多个版本 ID
        
        用法: `resp = <ModrinthApi>.get_project_version_list(ids)`
        '''
        url = self.baseurl + "version"
        async with self.acli:
            res, content = await retry_async(res_mustok_async(self.acli.get), 3, (StatusCodeException,), url,
                                             proxy=self.proxies, headers=self.headers, params={"ids": ids})
            return json.loads(content)

    async def get_version_from_hash(self, hash: str, algorithm: str):
        '''
        根据提供的 Hash 查找版本信息。[🔗](https://docs.modrinth.com/api-spec/#tag/version-files/operation/versionFromHash)

        参数:
        
        :param hash: 文件 Hash

        :param algorithm: 文件 Hash 算法
        
        用法: `resp = <ModrinthApi>.get_version_from_hash(hash, algorithm)`
        '''
        url = self.baseurl + "version_file/{hash}".format(hash=hash)
        async with self.acli:
            res, content = await retry_async(res_mustok_async(self.acli.get), 3, (StatusCodeException,), url,
                                             proxy=self.proxies, headers=self.headers, params={"algorithm": algorithm})
            return json.loads(content)

    async def search(self, query: str = None, limit: int = 20, offset: int = None, index: str = "relevance", facets: str =None):
        '''
        搜索 Mod 。[🔗](https://docs.modrinth.com/api-spec/#tag/projects/operation/searchProjects)

        参数:
        
        :param query: 搜索内容

        :param limit: 返回数量限制

        :param offset: 偏移量
        
        :param index: 排序方法
        
        :param facets: [筛选搜索结果](https://docs.modrinth.com/docs/tutorials/api_search)
        
        用法: `resp = <ModrinthApi>.search(query, limit, offset, index, facets)`
        '''

        if type(facets) == dict:
            facets_text = "["
            for a, b in facets.items():
                facets_text += '["{a}:{b}"],'.format(a=a, b=b)
            facets = facets_text[:-1] + "]"

        url = self.baseurl + "search"
        async with self.acli:
            res, content = await retry_async(res_mustok_async(self.acli.get), 3, (StatusCodeException,), url,
                                             proxy=self.proxies, headers=self.headers, params={
                    "query": query, "limit": limit, "offset": offset, "index": index, "facets": facets
                })
        return json.loads(content)

<<<<<<< HEAD
    # TODO 整合信息
    # async def get_project_version_download_info(self, project_id: str):
    #     '''
    #     获取格式化后的文件信息
    #     用于下载Mod
    #     '''
    #     version_info = await self.get_project_version(project_id)
    #     info = {}
    #     if version_info is not None:
    #         info["type"] = "Modrinth"
    #         info["name"] = version_info["name"]
    #         info["date_published"] = version_info["date_published"]
    #         info["hash"] = version_info["files"][0]["hashes"]["sha1"]
    #         info["filename"] = version_info["files"][0]["filename"]
    #         info["url"] = version_info["files"][0]["url"]
    #         info["size"] = version_info["files"][0]["size"]
    #         return info
    #     return None
=======
    async def get_project_version_download_info(self, project_id: str):
        '''
        获取经过格式化后的 Mod 下载信息。[🔗](https://docs.modrinth.com/api-spec/#tag/versions/operation/getVersion)
        
        参数:
        
        :param project_id: 项目 ID
        
        用法: `resp = <ModrinthApi>.get_project_version_download_info(project_id)`
        '''
        version_info = await self.get_project_version(project_id)
        info = {}
        if version_info is not None:
            info["type"] = "Modrinth"
            info["name"] = version_info["name"]
            info["date_published"] = version_info["date_published"]
            info["hash"] = version_info["files"][0]["hashes"]["sha1"]
            info["filename"] = version_info["files"][0]["filename"]
            info["url"] = version_info["files"][0]["url"]
            info["size"] = version_info["files"][0]["size"]
            return info
        return None
>>>>>>> 3ca4ce1b
<|MERGE_RESOLUTION|>--- conflicted
+++ resolved
@@ -10,7 +10,6 @@
 
 class ModrinthApi:
     '''
-<<<<<<< HEAD
 	Modrinth Api 的包装，基于 Asyncio 和 AioHttp
 
 	函数只返回 Api 原生数据，未处理。
@@ -30,26 +29,6 @@
 
         :param ua: UA 标识
 
-=======
-	Modrinth Api 的包装，基于 Asyncio 和 AioHttp。
-
-	函数只返回 api 原生数据，未处理。
-    '''
-    def __init__(self, baseurl: str, proxies: str = None, acli=None, ua=None):
-        '''
-        定义参数。
-        
-        参数:
-        
-        :param baseurl: API 地址
-        
-        :param proxies: 代理
-        
-        :param acli: 同步客户端
-        
-        :param ua: UA 标识
-        
->>>>>>> 3ca4ce1b
         用法: `<ModrinthApi>(baseurl, proxies, acli, ua)`
         '''
         self.baseurl = baseurl
@@ -68,13 +47,7 @@
 
     async def end_point(self):
         '''
-<<<<<<< HEAD
         测试是否可以链接
-=======
-        测试是否可以链接到 API 。
-        
-        用法: `resp = <ModrinthApi>.end_point()`
->>>>>>> 3ca4ce1b
         '''
         async with self.acli:
             res, content = await retry_async(res_mustok_async(self.acli.get), 3, (StatusCodeException,),
@@ -85,18 +58,6 @@
         '''
         获取 Mod 信息。[🔗](https://docs.modrinth.com/api-spec/#tag/projects/operation/getProject)
 
-<<<<<<< HEAD
-=======
-        参数:
-
-        :param project_id: Mod ID
-        
-        :param slug: Mod 项目 ID
-        
-        `project_id` 和 `slug` 可二选一使用，优先使用 `slug` 。
-        
-        用法: `resp = <ModrinthApi>.get_project(project_id, slug)`
->>>>>>> 3ca4ce1b
         '''
         if slug is not None:
             url = self.baseurl + "project/{slug}".format(slug=slug)
@@ -109,20 +70,7 @@
                                              proxy=self.proxies, headers=self.headers)
             return json.loads(content)
 
-<<<<<<< HEAD
     async def get_projects(self, project_ids: List[str]):  # 不支持 slug 查询差评
-=======
-    async def get_projects(self, ids: List[str]):  # 不支持 slug 查询差评
-        '''
-        获取多个 Mod 信息。[🔗](https://docs.modrinth.com/api-spec/#tag/projects/operation/getProjects)
-        
-        参数:
-        
-        :param ids: 多个 Mod ID
-        
-        用法: `<ModrinthApi>.get_projects(ids)`
-        '''
->>>>>>> 3ca4ce1b
         url = self.baseurl + "projects"
         async with self.acli:
             res, content = await retry_async(res_mustok_async(self.acli.get), 3, (StatusCodeException,), url,
@@ -173,7 +121,6 @@
 
     async def get_project_versions(self, slug=None, project_id=None, game_versions=None, loaders=None, featured=None):
         '''
-<<<<<<< HEAD
         获取 Mod 所有支持版本及相关信息。
 
         slug: ;
@@ -191,23 +138,6 @@
         使用例子:
 
         - ``
-=======
-        获取 Mod 所有支持版本及相关信息。[🔗](https://docs.modrinth.com/api-spec/#tag/versions/operation/getProjectVersions)
-        
-        参数:
-        
-        :param slug: Mod 项目 ID
-        
-        :param modid: Mod ID
-        
-        :param game_versions: 游戏版本
-        
-        :param loaders: 加载器
-        
-        :param featured: 允许仅筛选特色或非特色版本
-        
-        用法: `resp = <ModrinthApi>.get_project_versions(slug, modid, game_versions, loaders, featured)`
->>>>>>> 3ca4ce1b
         '''
         if slug is not None:
             url = self.baseurl + "project/{slug}/version".format(slug=slug)
@@ -304,7 +234,6 @@
                 })
         return json.loads(content)
 
-<<<<<<< HEAD
     # TODO 整合信息
     # async def get_project_version_download_info(self, project_id: str):
     #     '''
@@ -323,27 +252,3 @@
     #         info["size"] = version_info["files"][0]["size"]
     #         return info
     #     return None
-=======
-    async def get_project_version_download_info(self, project_id: str):
-        '''
-        获取经过格式化后的 Mod 下载信息。[🔗](https://docs.modrinth.com/api-spec/#tag/versions/operation/getVersion)
-        
-        参数:
-        
-        :param project_id: 项目 ID
-        
-        用法: `resp = <ModrinthApi>.get_project_version_download_info(project_id)`
-        '''
-        version_info = await self.get_project_version(project_id)
-        info = {}
-        if version_info is not None:
-            info["type"] = "Modrinth"
-            info["name"] = version_info["name"]
-            info["date_published"] = version_info["date_published"]
-            info["hash"] = version_info["files"][0]["hashes"]["sha1"]
-            info["filename"] = version_info["files"][0]["filename"]
-            info["url"] = version_info["files"][0]["url"]
-            info["size"] = version_info["files"][0]["size"]
-            return info
-        return None
->>>>>>> 3ca4ce1b
