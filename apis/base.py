--- conflicted
+++ resolved
@@ -14,24 +14,14 @@
 class StatusCodeException(Exception):
     def __init__(self, code: int):
         super().__init__('Unexcept status code: {}'.format(code))
-<<<<<<< HEAD
-        self.status_code = code
-=======
         self.status = code
->>>>>>> ce2de2ed
 
 def res_mustok(callback):
     @functools.wraps(callback)
     def w(*args, **kwargs):
-<<<<<<< HEAD
-        res = callback(*args, **kwargs)
-        if not res.ok:
-            raise StatusCodeException(res.status_code)
-=======
         res = callback(*args, **kwargs)[0]
         if not res.ok:
             raise StatusCodeException(res.status)
->>>>>>> ce2de2ed
         return res
     return w
 
@@ -55,15 +45,9 @@
 def res_mustok_async(callback):
     @functools.wraps(callback)
     async def w(*args, **kwargs):
-<<<<<<< HEAD
-        res = (await callback(*args, **kwargs))[0] # return res, content when callback is NONE
-        if not res.ok:
-            raise StatusCodeException(res.status) # aiohttp.ClientResponse.status not status_code
-=======
         res = (await callback(*args, **kwargs))
         if not res[0].ok:
             raise StatusCodeException(res[0].status) # aiohttp.ClientResponse.status not status_code
->>>>>>> ce2de2ed
         return res
     return w
 
