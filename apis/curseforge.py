--- conflicted
+++ resolved
@@ -1,8 +1,5 @@
 
-<<<<<<< HEAD
-=======
 import json
->>>>>>> ce2de2ed
 from .base import *
 
 
@@ -16,8 +13,6 @@
 }
 
 class CurseForgeApi:
-<<<<<<< HEAD
-=======
 	'''
 	Curseforge api 的包装，基于 asyncio 和 aiohttp
 
@@ -25,7 +20,6 @@
 
 	见 CFCore: https://docs.curseforge.com/
 	'''
->>>>>>> ce2de2ed
 	def __init__(self, baseurl: str, api_key: str, proxies: dict = None, acli = None):
 		self.baseurl = baseurl
 		self.api_key = api_key
@@ -38,13 +32,8 @@
 			# 'x-api-key': self.api_key 
 		}
 		async with self.acli:
-<<<<<<< HEAD
-			res = await retry_async(res_mustok_async(self.acli.get), 3, (StatusCodeException,), url=self.baseurl, proxy=self.proxies, headers=headers)
-			return res.status_code # 这不是json
-=======
 			res, content = await retry_async(res_mustok_async(self.acli.get), 3, (StatusCodeException,), "https://api.curseforge.com/", proxy=self.proxies, headers=headers)
 			return content # 这不是json
->>>>>>> ce2de2ed
 
 	async def get_all_games(self, index=1, pageSize=50):
 		url = self.baseurl + "games?index={index}&pageSize={pageSize}".format(index=index, pageSize=pageSize)
@@ -53,13 +42,8 @@
 			'x-api-key': self.api_key
 		}
 		async with self.acli:
-<<<<<<< HEAD
-			res = await retry_async(res_mustok_async(self.acli.get), 3, (StatusCodeException,), url, proxy=self.proxies, headers=headers)
-			return await res.json()
-=======
-			res, content = await retry_async(res_mustok_async(self.acli.get), 3, (StatusCodeException,), url, proxy=self.proxies, headers=headers)
-			return json.loads(content)
->>>>>>> ce2de2ed
+			res, content = await retry_async(res_mustok_async(self.acli.get), 3, (StatusCodeException,), url, proxy=self.proxies, headers=headers)
+			return json.loads(content)
 
 	async def get_game(self, gameid, index=1, pageSize=50):
 		url = self.baseurl + "games/{gameid}?index={index}&pageSize={pageSize}".format(gameid=gameid,index=index, pageSize=pageSize)
@@ -68,13 +52,8 @@
 			'x-api-key': self.api_key
 		}
 		async with self.acli:
-<<<<<<< HEAD
-			res = await retry_async(res_mustok_async(self.acli.get), 3, (StatusCodeException,), url, proxy=self.proxies, headers=headers)
-			return await res.json()
-=======
-			res, content = await retry_async(res_mustok_async(self.acli.get), 3, (StatusCodeException,), url, proxy=self.proxies, headers=headers)
-			return json.loads(content)
->>>>>>> ce2de2ed
+			res, content = await retry_async(res_mustok_async(self.acli.get), 3, (StatusCodeException,), url, proxy=self.proxies, headers=headers)
+			return json.loads(content)
 
 	async def get_game_version(self, gameid, index=1, pageSize=50):
 		url = self.baseurl + "games/{gameid}/versions?index={index}&pageSize={pageSize}".format(gameid=gameid,index=index, pageSize=pageSize)
@@ -83,13 +62,8 @@
 			'x-api-key': self.api_key
 		}
 		async with self.acli:
-<<<<<<< HEAD
-			res = await retry_async(res_mustok_async(self.acli.get), 3, (StatusCodeException,), url, proxy=self.proxies, headers=headers)
-			return await res.json()
-=======
-			res, content = await retry_async(res_mustok_async(self.acli.get), 3, (StatusCodeException,), url, proxy=self.proxies, headers=headers)
-			return json.loads(content)
->>>>>>> ce2de2ed
+			res, content = await retry_async(res_mustok_async(self.acli.get), 3, (StatusCodeException,), url, proxy=self.proxies, headers=headers)
+			return json.loads(content)
 
 	async def get_categories(self, gameid=432, classid=None): # classid 为主分类的有 main class [17,5,4546,4471,12,4559,6(Mods)]
 		'''
@@ -106,13 +80,8 @@
 		if classid is not None:
 			params['classId'] = classid
 		async with self.acli:
-<<<<<<< HEAD
-			res = await retry_async(res_mustok_async(self.acli.get), 3, (StatusCodeException,), url, headers=headers, params=params, proxy=self.proxies)
-			return await res.json()
-=======
 			res, content = await retry_async(res_mustok_async(self.acli.get), 3, (StatusCodeException,), url, headers=headers, params=params, proxy=self.proxies)
 			return json.loads(content)
->>>>>>> ce2de2ed
 
 	async def search(self, text=None, slug=None, gameid=432, classid=6, modLoaderType=None, sortField="Featured", categoryid=None, gameversion=None, index=None, pageSize=None):
 		# ModLoaderType
@@ -135,24 +104,15 @@
 		# 7=Category
 		# 8=GameVersion
 		
-<<<<<<< HEAD
-		#url = self.baseurl + "mods/search?#gameId={gameid}&sortField=Featured&sortOrder=desc&pageSize={pageSize}&categoryId=0&classId={classid}&modLoaderType={modloadertype}&gameVersion={gameversion}&searchFilter={text}".format(classid=classid,text=text,gameid=gameid, pageSize=pageSize,modloadertype=ModLoaderType,gameversion=gameversion)
-=======
 		#url = self.baseurl + "mods/search?#gameId={gameid}&sortField=Featured&sortOrder=desc&pageSize={pageSize}&categoryId=0&classId={classid}&modLoaderType={modloadertype}&gameVersion={gameversion}&searchFilter={text}".format(classid=classid,text=text,gameid=gameid, pageSize=pageSize,modloadertype=ModLoaderType,gameversion=gameversion
->>>>>>> ce2de2ed
 		url = self.baseurl + "mods/search"
 		headers = {
 			'Accept': 'application/json',
 			'x-api-key': self.api_key
 		}
 		async with self.acli:
-<<<<<<< HEAD
-			res = await retry_async(res_mustok_async(self.acli.get), 3, (StatusCodeException,), url, headers=headers, params={'gameId': gameid, "sortField": sortField, "categoryId": categoryid, "sortOrder": "desc", "index": index, "pageSize": pageSize, "classId": classid, "slug": slug, "modLoaderType": modLoaderType, "gameVersion": gameversion, "searchFilter": text}, proxy=self.proxies)
-			return await res.json()
-=======
 			res, content = await retry_async(res_mustok_async(self.acli.get), 3, (StatusCodeException,), url, headers=headers, params={'gameId': gameid, "sortField": sortField, "categoryId": categoryid, "sortOrder": "desc", "index": index, "pageSize": pageSize, "classId": classid, "slug": slug, "modLoaderType": modLoaderType, "gameVersion": gameversion, "searchFilter": text}, proxy=self.proxies)
 			return json.loads(content)
->>>>>>> ce2de2ed
 
 	async def get_mod(self, modid):
 		url = self.baseurl + "mods/{modid}".format(modid=modid)
@@ -161,13 +121,8 @@
 			'x-api-key': self.api_key
 		}
 		async with self.acli:
-<<<<<<< HEAD
-			res = await retry_async(res_mustok_async(self.acli.get), 3, (StatusCodeException,), url, proxy=self.proxies, headers=headers)
-			return res.json()
-=======
 			res, content = await retry_async(res_mustok_async(self.acli.get), 3, (StatusCodeException,), url, headers=headers, proxy=self.proxies)
 			return json.loads(content)
->>>>>>> ce2de2ed
 
 	async def get_mods(self, modids) -> list:
 		url = self.baseurl + "mods"
@@ -180,13 +135,8 @@
 			'x-api-key': self.api_key
 		}
 		async with self.acli:
-<<<<<<< HEAD
-			res = await self.acli.post(url, proxy=self.proxies, headers=headers, json=body)
-			return await res.json()
-=======
 			res, content = await self.acli.post(url, proxy=self.proxies, headers=headers, json=body)
 			return json.loads(content)
->>>>>>> ce2de2ed
 
 	async def get_mod_description(self, modid):
 		url = self.baseurl + "mods/{modid}/description".format(modid=modid)
@@ -195,13 +145,8 @@
 			'x-api-key': self.api_key
 		}
 		async with self.acli:
-<<<<<<< HEAD
-			res = await retry_async(res_mustok_async(self.acli.get), 3, (StatusCodeException,), url, proxy=self.proxies, headers=headers)
-			return await res.json()["data"]
-=======
-			res, content = await retry_async(res_mustok_async(self.acli.get), 3, (StatusCodeException,), url, proxy=self.proxies, headers=headers)
-			return json.loads(content)
->>>>>>> ce2de2ed
+			res, content = await retry_async(res_mustok_async(self.acli.get), 3, (StatusCodeException,), url, proxy=self.proxies, headers=headers)
+			return json.loads(content)
 
 	async def get_file(self, modid, fileid):
 		url = self.baseurl + "mods/{modid}/files/{fileid}".format(modid=modid, fileid=fileid)
@@ -210,13 +155,8 @@
 			'x-api-key': self.api_key
 		}
 		async with self.acli:
-<<<<<<< HEAD
-			res = await retry_async(res_mustok_async(self.acli.get), 3, (StatusCodeException,), url, proxy=self.proxies, headers=headers)
-			return await res.json()
-=======
-			res, content = await retry_async(res_mustok_async(self.acli.get), 3, (StatusCodeException,), url, proxy=self.proxies, headers=headers)
-			return json.loads(content)
->>>>>>> ce2de2ed
+			res, content = await retry_async(res_mustok_async(self.acli.get), 3, (StatusCodeException,), url, proxy=self.proxies, headers=headers)
+			return json.loads(content)
 
 	async def get_files(self, fileids, modid):
 		url = self.baseurl + "mods/{modid}/files".format(modid=modid)
@@ -229,13 +169,8 @@
 			"fileIds": fileids
 		}
 		async with self.acli:
-<<<<<<< HEAD
-			res = await res_mustok_async(self.acli.post)(url, proxy=self.proxies, headers=headers, json=body)
-			return await res.json()
-=======
 			res, content = await res_mustok_async(self.acli.post)(url, proxy=self.proxies, headers=headers, json=body)
 			return json.loads(content)
->>>>>>> ce2de2ed
 
 	async def get_file_download_info(self, modid, fileid):
 		'''
@@ -266,10 +201,5 @@
 			'x-api-key': self.api_key
 		}
 		async with self.acli:
-<<<<<<< HEAD
-			res = await retry_async(self.acli.get, 3, (StatusCodeException,), url, proxy=self.proxies, headers=headers)
-			return await res.json()["data"]
-=======
 			res, content = await retry_async(self.acli.get, 3, (StatusCodeException,), url, proxy=self.proxies, headers=headers)
-			return json.loads(content)
->>>>>>> ce2de2ed
+			return json.loads(content)