--- conflicted
+++ resolved
@@ -1,4 +1,3 @@
-<<<<<<< HEAD
 from typing import List
 import sqlalchemy
 from sqlalchemy import *
@@ -153,16 +152,20 @@
             return res
         except StatusCodeException as e:
             if e.status == 404:
-                status_code, content = status.HTTP_404_NOT_FOUND, {"status": "failed", "error": "DataNotExists", "errorMessage": "Data Not exists"}
-            status_code, content = e.status, {"status": "failed", "error": "StatusCodeException", "errorMessage": str(e)}
+                status_code, content = status.HTTP_404_NOT_FOUND, {
+                    "status": "failed", "error": "DataNotExists", "errorMessage": "Data Not exists"}
+            status_code, content = e.status, {
+                "status": "failed", "error": "StatusCodeException", "errorMessage": str(e)}
         except sqlalchemy.exc.OperationalError as e:
             global sql_engine
             sql_engine = create_engine(
                 f'mysql+pymysql://{MysqlConfig.user}:{MysqlConfig.password}@{MysqlConfig.host}:{MysqlConfig.port}/{MysqlConfig.database}?autocommit=1', pool_size=128, max_overflow=32, pool_pre_ping=True, pool_recycle=3600)
-            status_code, content = status.HTTP_500_INTERNAL_SERVER_ERROR, {"status": "failed", "error": "Mysql Connection OperationalError", "errorMessage": str(e)}
+            status_code, content = status.HTTP_500_INTERNAL_SERVER_ERROR, {
+                "status": "failed", "error": "Mysql Connection OperationalError", "errorMessage": str(e)}
         except Exception as e:
             traceback.print_exc()
-            status_code, content = status.HTTP_500_INTERNAL_SERVER_ERROR, {"status": "failed", "error": str(e)}
+            status_code, content = status.HTTP_500_INTERNAL_SERVER_ERROR, {
+                "status": "failed", "error": str(e)}
         return JSONResponse(status_code=status_code, content=content, headers={"Cache-Control": "no-cache, public"})
     return w
 
@@ -258,6 +261,7 @@
     sess.commit()
     return all_data
 
+
 @api.get("/curseforge/games",
          responses={200: {"description": "Curseforge Games info", "content": {
              "application/json": {"example":
@@ -270,7 +274,8 @@
     with Session(bind=sql_engine) as session:
         all_data = []
         t = tables.curseforge_game_info
-        sql_games_result = session.query(t, t.c.time, t.c.status, t.c.data).all()
+        sql_games_result = session.query(
+            t, t.c.time, t.c.status, t.c.data).all()
         for result in sql_games_result:
             if result is None or result == () or result[1] != 200:
                 break
@@ -309,22 +314,23 @@
 # mod 请求后台拉取 file_info 和 description，以及对应 file 的 changelog
 
 
-async def curseforge_mod_background_task(sess: Session, modid: int):
-    # files
-    files_info = await _curseforge_get_files_info(modid=modid)
-    for file_info in files_info:
-        fileid = file_info["id"]
-        # file_info
-        await _curseforge_sync_file_info(sess, modid=modid, fileid=fileid)
-        # changelog
-        await _curseforge_sync_mod_file_changelog(sess, modid=modid, fileid=fileid)
-    # description
-    cachetime = int(time.time())
-    description = (await cf_api.get_mod_description(modid=modid))["data"]
-    t = tables.curseforge_mod_description
-    sql_replace(sess, t, modid=modid, status=200,
-                time=cachetime, description=description)
-    sess.commit()
+async def curseforge_mod_background_task(modid: int):
+    with Session(bind=sql_engine) as sess:
+        # files
+        files_info = await _curseforge_get_files_info(modid=modid)
+        for file_info in files_info:
+            fileid = file_info["id"]
+            # file_info
+            await _curseforge_sync_file_info(sess, modid=modid, fileid=fileid)
+            # changelog
+            await _curseforge_sync_mod_file_changelog(sess, modid=modid, fileid=fileid)
+        # description
+        cachetime = int(time.time())
+        description = (await cf_api.get_mod_description(modid=modid))["data"]
+        t = tables.curseforge_mod_description
+        sql_replace(sess, t, modid=modid, status=200,
+                    time=cachetime, description=description)
+        sess.commit()
 
 
 async def _curseforge_sync_mod(sess: Session, modid: int):
@@ -334,7 +340,8 @@
     time_now = int(time.time())
     cache_data = data["data"]
     cache_data["cachetime"] = time_now
-    sql_replace(sess, t, modid=modid, slug=cache_data["slug"], status=200, time=time_now, data=cache_data)
+    sql_replace(sess, t, modid=modid,
+                slug=cache_data["slug"], status=200, time=time_now, data=cache_data)
     sess.commit()
     log(f'Sync curseforge mod {modid}')
     return cache_data
@@ -420,18 +427,18 @@
 
     if status_code == 200:
         content = {"status": "success", "data": data}
-        headers={"Cache-Control": "max-age=300, public"}
+        headers = {"Cache-Control": "max-age=300, public"}
         status_code = status.HTTP_200_OK
     elif status_code == 500:
         status_code = status.HTTP_500_INTERNAL_SERVER_ERROR
-        headers={"Cache-Control": "no-cache, public"}
+        headers = {"Cache-Control": "no-cache, public"}
         content = {"status": "failed", "error": data}
     elif status_code == 404:
         status_code = status.HTTP_404_NOT_FOUND
-        headers={"Cache-Control": "no-cache, public"}
+        headers = {"Cache-Control": "no-cache, public"}
         content = {"status": "failed", "error": data}
     return JSONResponse(status_code=status_code, content=content, headers=headers)
-    
+
     # slug 查询为 https://www.cfwidget.com/ 的启发
 
 
@@ -541,7 +548,8 @@
             # add cachetime
             time_now = int(time.time())
             mod["cachetime"] = time_now
-            sql_replace(sess, t, modid=modid, status=200, time=time_now, data=mod)
+            sql_replace(sess, t, modid=modid, status=200,
+                        time=time_now, data=mod)
         sess.commit()
 
 
@@ -574,8 +582,11 @@
     return JSONResponse({"status": "success", "data": data, "cachetime": cachetime})
 
 
-async def _curseforge_get_files_info(modid: int):
-    return (await cf_api.get_files(modid=modid))["data"]
+async def _curseforge_get_files_info(modid: int, gameVersion: str = None, modLoaderType: int = None,
+                                     gameVersionTypeId: int = None,  index: int = 0, pageSize: int = 20):
+    return (await cf_api.get_files(modid=modid, gameVersion=gameVersion, modLoaderType=modLoaderType,
+                                   gameVersionTypeId=gameVersionTypeId, index=index, pageSize=pageSize
+                                   ))["data"]
 
 
 curseforge_file_info_example = {
@@ -620,8 +631,17 @@
              }
          }, description="Curseforge Mod 的全部文件信息", tags=["Curseforge"])
 @api_json_middleware
-async def curseforge_mod_files(modId: int):
-    return JSONResponse({"status": "success", "data": await _curseforge_get_files_info(modid=modId)}, headers={"Cache-Control": "max-age=300, public"})
+async def curseforge_mod_files(modId: int, gameVersion: str = None, modLoaderType: int = None, 
+                               gameVersionTypeId: int = None,  index: int = None, pageSize: int = 20):
+    # TODO 待缓存...background_tasks
+    return JSONResponse({"status": "success", "data": await _curseforge_get_files_info(modid=modId,
+                                                                                       gameVersion=gameVersion,
+                                                                                       modLoaderType=modLoaderType,
+                                                                                       gameVersionTypeId=gameVersionTypeId, 
+                                                                                       index=index, 
+                                                                                       pageSize=pageSize)},
+                        headers={"Cache-Control": "max-age=300, public"}
+                        )
 
 
 async def _curseforge_sync_mod_file_changelog(sess: Session, modid: int, fileid: int):
@@ -637,8 +657,6 @@
 async def _curseforge_get_mod_file_changelog(modid: int, fileid: int):
     with Session(sql_engine) as sess:
         t = tables.curseforge_file_changelog
-        # query = db.queryone(cmd := select("curseforge_file_changelog", ["time", "status", "change_log"]).where(
-        #     "modid", modid).AND("fileid", fileid).done())
         query = sess.query(t.c.time, t.c.status, t.c.change_log).where(
             t.c.modid == modid, t.c.fileid == fileid).first()
         if query is None or query[1] != 200:
@@ -678,8 +696,6 @@
 async def curseforge_get_mod_file_download_url(modid: int, fileid: int):
     with Session(sql_engine) as sess:
         t = tables.curseforge_file_info
-        # query = db.queryone(cmd := select("curseforge_file_info", ["time", "status", "data"]).where(
-        #     "modid", modid).AND("fileid", fileid).done())
     query = sess.query(t.c.time, t.c.status, t.c.data).where(
         t.c.modid == modid, t.c.fileid == fileid).first()
     if query is None:
@@ -698,8 +714,8 @@
             cachetime = query[0]
     return JSONResponse({"status": "success", "url": data["downloadUrl"], "cachetime": cachetime}, headers={"Cache-Control": "max-age=300, public"})
 
-# 仍未能够了解 fingerprint 到底是如何工作的...尤其是fuzzy fingerprint
-# 暂时不缓存fingerprint信息
+# 仍未能够了解 fingerprint 到底是如何工作的...尤其是 fuzzy fingerprint
+# 暂时不缓存 fingerprint 信息
 # 为啥不像 modrinth 一样简单明了
 
 
@@ -780,13 +796,18 @@
                              "created": "2019-08-24T14:15:22Z"}]}
 
 
-# async def _modrinth_background_task_sync_version(sess: Session, data: dict):
-#     # for version_id in data["versions"]:
-#     #     await _modrinth_sync_version(sess, version_id=version_id)
-#     project_id = data["id"]
-#     await mr_api.get_project_versions(project_id=project_id)
-#     for version_id in data["versions"]:
-#         pass
+async def _modrinth_background_task_sync_version(project_id: str):
+    with Session(bind=sql_engine) as sess:
+        versions = await mr_api.get_project_versions(project_id=project_id)
+        for version in versions:
+            t = tables.modrinth_version_info
+            project_id = version["project_id"]
+            version_id = version["id"]
+            version["cachetime"] = int(time.time())
+            sql_replace(sess, t, project_id=project_id, version_id=version_id,
+                        status=200, time=version["cachetime"], data=version)
+            log(f'Sync modrinth version {version_id}')
+        sess.commit()
 
 
 async def _modrinth_sync_project(sess: Session, idslug: str, background_tasks: BackgroundTasks = None):  # 优先采用 slug
@@ -795,10 +816,6 @@
     slug = cache_data["slug"]
     project_id = cache_data["id"]
     cache_data["cachetime"] = int(time.time())
-    # db.exe(insert("modrinth_project_info",
-    #               dict(project_id=project_id, slug=slug, status=200,
-    #                    time=int(time.time()), data=json.dumps(cache_data)),
-    #               replace=True))
     sql_replace(sess, t, project_id=project_id, slug=slug,
                 status=200, time=int(time.time()), data=cache_data)
     log(f'Sync modrinth project {project_id}')
@@ -810,41 +827,33 @@
 
 
 async def _modrinth_get_project(idslug: str, background_tasks=None):
+    async def _modrinth_sync_project_response(query: tuple):
+        cachetime, status, data = query
+        if status == 200:
+            if int(time.time()) - data["cachetime"] > 60 * 60 * 4:
+                data = await _modrinth_sync_project(sess, idslug=idslug, background_tasks=background_tasks)
+        else:
+            data = await _modrinth_sync_project(sess, idslug=idslug, background_tasks=background_tasks)
+        return data
+
     with Session(sql_engine) as sess:
-        # id_cmd = select("modrinth_project_info", ["time", "status", "data"]).where(
-        #     "project_id", idslug).done()
-        # id_query = db.queryone(id_cmd)
         t = tables.modrinth_project_info
         query = sess.query(t.c.time, t.c.status, t.c.data).where(
             t.c.project_id == idslug).first()
         if query is None:
-            # slug_cmd = select("modrinth_project_info", [
-            #                   "time", "status", "data"]).where("slug", idslug).done()
-            # slug_query = db.queryone(slug_cmd)
             query = sess.query(t.c.time, t.c.status, t.c.data).where(
                 t.c.slug == idslug).first()
             if query is None:
                 data = await _modrinth_sync_project(sess, idslug=idslug, background_tasks=background_tasks)
             else:
-                cachetime, status, data = query
-                if status == 200:
-                    # data = json.loads(data)
-                    if int(time.time()) - data["cachetime"] > 60 * 60 * 4:
-                        data = await _modrinth_sync_project(sess, idslug=idslug, background_tasks=background_tasks)
-                else:
-                    data = await _modrinth_sync_project(sess, idslug=idslug, background_tasks=background_tasks)
-        else:
-            print(query)
-            cachetime, status, data = query
-            if status == 200:
-                if int(time.time()) - data["cachetime"] > 60 * 60 * 4:
-                    data = await _modrinth_sync_project(sess, idslug=idslug, background_tasks=background_tasks)
-            else:
-                data = await _modrinth_sync_project(sess, idslug=idslug, background_tasks=background_tasks)
-        # 添加后台任务：version_info
-        # if background_tasks is not None:
-        #     background_tasks.add_task(
-        #         _modrinth_background_task_sync_version, sess, data)
+                data = await _modrinth_sync_project_response(query=query)
+        else:
+            data = await _modrinth_sync_project_response(query=query)
+
+        if background_tasks is not None:
+            background_tasks.add_task(
+                _modrinth_background_task_sync_version, data["id"])
+
         return data
 
 
@@ -861,7 +870,6 @@
          }, description="Modrinth project info", tags=["Modrinth"])
 @api_json_middleware
 async def get_modrinth_project(idslug: str, background_tasks: BackgroundTasks):
-    # return await _modrinth_get_project(idslug, background_tasks=background_tasks)
     return JSONResponse({"status": "success", "data": await _modrinth_get_project(idslug, background_tasks=background_tasks)}, headers={"Cache-Control": "max-age=300, public"})
 
 
@@ -989,8 +997,6 @@
     cache_data = await mr_api.get_project_version(version_id=version_id)
     project_id = cache_data["project_id"]
     cache_data["cachetime"] = int(time.time())
-    # db.exe(insert("modrinth_version_info", dict(project_id=project_id, version_id=version_id,
-    #        status=200, time=cache_data["cachetime"], data=json.dumps(cache_data)), replace=True))
     sql_replace(sess, t, project_id=project_id, version_id=version_id,
                 status=200, time=cache_data["cachetime"], data=cache_data)
     sess.commit()
@@ -1003,10 +1009,6 @@
     versions = await mr_api.get_project_versions(project_id=project_id)
     for version in versions:
         version["cachetime"] = int(time.time())
-        # db.exe(insert("modrinth_version_info",
-        #               dict(project_id=project_id, version_id=version_info["id"], status=200,
-        #                    time=version_info["cachetime"],
-        #                    data=json.dumps(version_info)), replace=True))
         sql_replace(sess, t, project_id=project_id,
                     version_id=version["id"], status=200, time=version["cachetime"], data=version)
         sess.commit()
@@ -1017,9 +1019,6 @@
 async def _modrinth_get_version(version_id: str):
     with Session(sql_engine) as sess:
         t = tables.modrinth_version_info
-        # cmd = select("modrinth_version_info", ["time", "status", "data"]).where(
-        #     "version_id", version_id).done()
-        # query = db.queryone(cmd)
         query = sess.query(t.c.time, t.c.status, t.c.data).filter(
             t.c.version_id == version_id).first()
         if query is None:
@@ -1045,11 +1044,11 @@
     return await _modrinth_get_version(version_id)
 
 
-async def _modrinth_get_project_versions(idslug: str, game_versions: list = None, loaders: list = None, featured: bool = None):
-    async def sync_version_info_list(project_id: str, game_versions: list = None, loaders: list = None, featured: bool = None):
-        version_info_list = await _modrinth_sync_project_versions(sess, project_id=project_id)
+async def _modrinth_get_project_versions(idslug: str, game_versions: list = None, loaders: list = None, featured: bool = None, background_tasks: BackgroundTasks = None):
+    async def _sync_modrinth_project_versions(project_id: str, game_versions: list = None, loaders: list = None, featured: bool = None):
+        raw_versions_info = await _modrinth_sync_project_versions(sess, project_id=project_id)
         versions = []
-        for version_info in version_info_list:
+        for version_info in raw_versions_info:
             if featured:
                 if version_info["featured"] != featured:
                     continue
@@ -1060,7 +1059,16 @@
                 if len(list(set(game_versions) & set(version_info["game_versions"]))) == 0:
                     continue
             versions.append(version_info)
-        return versions
+        return raw_versions_info, versions
+
+    async def _sync_modrinth_project_versions_background_task(versions: dict):
+        with Session(bind=sql_engine) as sess:
+            t = tables.modrinth_version_info
+            for version_info in versions:
+                version_info["cachetime"] = int(time.time())
+                sql_replace(sess, t, project_id=project_id,
+                            version_id=version_info["id"], status=200, time=version_info["cachetime"], data=version_info)
+            sess.commit()
 
     with Session(sql_engine) as sess:
         t = tables.modrinth_version_info
@@ -1070,14 +1078,12 @@
             game_versions = str_to_list(game_versions)
         project_data = await _modrinth_get_project(idslug)  # 获取 project_id
         project_id = project_data["id"]
-        # query = db.query(
-        #     select("modrinth_version_info", ["time", "status", "data"]).where("project_id", project_id).done())
         query = sess.query(t.c.time, t.c.status, t.c.data).filter(
             t.c.project_id == project_id).all()
-        if len(query) == 0:  # all() return List
-            version_info_list = await sync_version_info_list(project_id)
-        else:
-            version_info_list = []
+        if len(query) == 0:
+            raw_versions_info, versions = await _sync_modrinth_project_versions(project_id)
+        else:
+            versions = []
             for version_info in query:
                 cachetime, status, data = version_info
                 if status == 200:
@@ -1092,26 +1098,18 @@
                             if len(list(set(game_versions) & set(data["game_versions"]))) == 0:
                                 continue
                     else:
-                        version_info_list = await sync_version_info_list(project_id)
+                        raw_versions_info, versions = await _sync_modrinth_project_versions(project_id)
                         break
                 else:
-                    version_info_list = await sync_version_info_list(project_id)
+                    raw_versions_info, versions = await _sync_modrinth_project_versions(project_id)
                     break
-                version_info_list.append(data)
-    # return {"status": "success", "data": version_info_list}
-    return JSONResponse({"status": "success", "data": version_info_list}, headers={"Cache-Control": "max-age=300, public"})
-    # version_info_list = await sync_version_info_list(project_id)
-    # t = Table.modrinth_version_info
-    # version_info_lsit = await mr_api.get_project_versions(project_id=project_id, game_versions=game_versions, loaders=loaders, featured=featured)
-    # for version_info in version_info_lsit:
-    #     version_info["cachetime"] = int(time.time())
-    #     # db.exe(insert("modrinth_version_info",
-    #     #               dict(project_id=project_id, version_id=version_info["id"], status=200,
-    #     #                    time=version_info["cachetime"],
-    #     #                    data=json.dumps(version_info)), replace=True))
-    #     sql_replace(sess, t, project_id=project_id, version_id=version_info["id"], status=200, time=version_info["cachetime"], data=version_info)
-    #     sess.commit()
-    # # TODO Background_task
+                versions.append(data)
+
+    if background_tasks is not None:
+        background_tasks.add_task(
+            _sync_modrinth_project_versions_background_task, raw_versions_info)
+
+    return JSONResponse({"status": "success", "data": versions}, headers={"Cache-Control": "max-age=300, public"})
 
 
 @api.get("/modrinth/project/{idslug}/versions",
@@ -1121,9 +1119,8 @@
                                   }}}
                     }, description="Modrint project versions info", tags=["Modrinth"])
 @api_json_middleware
-async def get_modrinth_project_versions(idslug: str, loaders: str = None, game_versions: str = None, featured: bool = None):
-    return await _modrinth_get_project_versions(idslug, loaders=loaders, game_versions=game_versions, featured=featured)
-    # return JSONResponse({"status": "success", "data": version_info_list}, headers={"Cache-Control": "max-age=300, public"})
+async def get_modrinth_project_versions(idslug: str, loaders: str = None, game_versions: str = None, featured: bool = None, background_tasks: BackgroundTasks = None):
+    return JSONResponse({"status": "success", "data": await _modrinth_get_project_versions(idslug, loaders=loaders, game_versions=game_versions, featured=featured, background_tasks=background_tasks)}, headers={"Cache-Control": "max-age=300, public"})
 
 example_modrinth_category = [
     {
@@ -1137,10 +1134,6 @@
 async def _modrinth_sync_tag_category(sess: Session):
     t = tables.modrinth_tag_info
     data = await mr_api.get_categories()
-    # db.exe(insert("modrinth_tag_info",
-    #               dict(slug="category", status=200,
-    #                    time=int(time.time()),
-    #                    data=json.dumps(data)), replace=True))
     sql_replace(sess, t, slug="category", status=200,
                 time=int(time.time()), data=data)
     sess.commit()
@@ -1162,10 +1155,6 @@
 async def _modrinth_sync_tag_loader(sess: Session):
     t = tables.modrinth_tag_info
     data = await mr_api.get_loaders()
-    # db.exe(insert("modrinth_tag_info",
-    #               dict(slug="loader", status=200,
-    #                    time=int(time.time()),
-    #                    data=json.dumps(data)), replace=True))
     sql_replace(sess, t, slug="loader", status=200,
                 time=int(time.time()), data=data)
     sess.commit()
@@ -1185,10 +1174,6 @@
 async def _modrinth_sync_tag_game_version(sess: Session):
     t = tables.modrinth_tag_info
     data = await mr_api.get_game_versions()
-    # db.exe(insert("modrinth_tag_info",
-    #               dict(slug="game_version", status=200,
-    #                    time=int(time.time()),
-    #                    data=json.dumps(data)), replace=True))
     sql_replace(sess, t, slug="game_version", status=200,
                 time=int(time.time()), data=data)
     sess.commit()
@@ -1206,10 +1191,6 @@
 async def _modrinth_sync_tag_license(sess: Session):
     t = tables.modrinth_tag_info
     data = await mr_api.get_licenses()
-    # db.exe(insert("modrinth_tag_info",
-    #               dict(slug="license", status=200,
-    #                    time=int(time.time()),
-    #                    data=json.dumps(data)), replace=True))
     sql_replace(sess, t, slug="license", status=200,
                 time=int(time.time()), data=data)
     sess.commit()
@@ -1225,9 +1206,6 @@
 async def get_modrinth_tag_category():
     with Session(sql_engine) as sess:
         t = tables.modrinth_tag_info
-        # cmd = select("modrinth_tag_info", ["time", "status", "data"]).where(
-        #     "slug", "category").done()
-        # query = db.queryone(cmd)
         query = sess.query(t.c.time, t.c.status, t.c.data).filter(
             t.c.slug == "category").first()
         if query is None:
@@ -1248,9 +1226,6 @@
 async def get_modrinth_tag_loader():
     t = tables.modrinth_tag_info
     with Session(sql_engine) as sess:
-        # cmd = select("modrinth_tag_info", ["time", "status", "data"]).where(
-        #     "slug", "loader").done()
-        # query = db.queryone(cmd)
         query = sess.query(t.c.time, t.c.status, t.c.data).filter(
             t.c.slug == "loader").first()
         if query is None:
@@ -1271,9 +1246,6 @@
 async def get_modrinth_tag_game_version():
     t = tables.modrinth_tag_info
     with Session(sql_engine) as sess:
-        # cmd = select("modrinth_tag_info", ["time", "status", "data"]).where(
-        #     "slug", "game_version").done()
-        # query = db.queryone(cmd)
         query = sess.query(t.c.time, t.c.status, t.c.data).filter(
             t.c.slug == "game_version").first()
         if query is None:
@@ -1294,9 +1266,6 @@
 async def get_modrinth_tag_license():
     t = tables.modrinth_tag_info
     with Session(sql_engine) as sess:
-        # cmd = select("modrinth_tag_info", ["time", "status", "data"]).where(
-        #     "slug", "license").done()
-        # query = db.queryone(cmd)
         query = sess.query(t.c.time, t.c.status, t.c.data).filter(
             t.c.slug == "license").first()
         if query is None:
@@ -1349,1327 +1318,4 @@
         getLogFile(basedir="logs/web")
         uvicorn.run(api, host=host, port=port)
     except KeyboardInterrupt:
-        print("~~ BYE ~~")
-=======
-from typing import List
-import sqlalchemy
-from sqlalchemy import *
-from sqlalchemy.orm import Session
-from sqlalchemy.dialects.mysql import insert
-import functools
-import json
-import os
-import time
-import logging
-import datetime
-import traceback
-import aiohttp
-import uvicorn
-from fastapi import FastAPI, BackgroundTasks, Body, status
-from fastapi.responses import JSONResponse, Response, RedirectResponse
-from fastapi.openapi.docs import (
-    get_redoc_html,
-    get_swagger_ui_html,
-    get_swagger_ui_oauth2_redirect_html,
-)
-from fastapi.staticfiles import StaticFiles
-from pydantic import BaseModel
-
-# local package
-from apis import *
-from async_httpclient import *
-from config import *
-# inti config
-MCIMConfig.load()
-MysqlConfig.load()
-proxies = MCIMConfig.proxies
-timeout = MCIMConfig.async_timeout
-# for cf
-cf_key = MCIMConfig.curseforge_api_key
-cf_api_url = MCIMConfig.curseforge_api
-cf_headers = {
-    "User-Agent": "github_org/mcim/1.0.0 (mcim.z0z0r4.top)",
-    'Accept': 'application/json',
-    'x-api-key': cf_key
-}
-cf_cli = AsyncHTTPClient(
-    headers=cf_headers, timeout=aiohttp.ClientTimeout(total=timeout))
-cf_api = CurseForgeApi(cf_api_url, cf_key, proxies=proxies, acli=cf_cli)
-# for mr
-mr_api_url = MCIMConfig.modrinth_api
-mr_headers = {
-    "User-Agent": "github_org/mcim/1.0.0 (mcim.z0z0r4.top)",
-    'Accept': 'application/json'
-}
-mr_cli = AsyncHTTPClient(
-    headers=mr_headers, timeout=aiohttp.ClientTimeout(total=timeout))
-mr_api = ModrinthApi(baseurl=mr_api_url, proxies=proxies,
-                     acli=mr_cli, ua="github_org/mcim/1.0.0 (mcim.z0z0r4.top)")
-
-# DB 我不要造轮子
-# from mysql import *
-# dbpool = AsyncDBPool(MysqlConfig.to_dict(), size=8)
-# from databases import Database
-sql_engine = create_engine(
-    f'mysql+pymysql://{MysqlConfig.user}:{MysqlConfig.password}@{MysqlConfig.host}:{MysqlConfig.port}/{MysqlConfig.database}?autocommit=1', pool_size=128, max_overflow=32, pool_pre_ping=True, pool_recycle=3600)
-metadata = MetaData(bind=sql_engine)
-# init table
-tables = TableConfig(metadata=metadata)
-metadata.create_all()
-
-api = FastAPI(docs_url=None, redoc_url=None, title="MCIM",
-              description="这是一个为 Curseforge Mod 信息加速的 API")
-
-
-def getLogFile(basedir='logs'):
-    if not os.path.exists(basedir):
-        os.makedirs(basedir)
-    else:
-        if os.path.exists(os.path.join(basedir, "latest.log")):
-            date = datetime.datetime.now().strftime('%Y-%m-%d')
-            path = os.path.join(basedir, f'{date}.log')
-            if os.path.exists(path):
-                i = 0
-                while os.path.exists(path):
-                    i += 1
-                    path = os.path.join(basedir, f'{date}-{i}.log')
-                os.rename(os.path.join(basedir, "latest.log"), path)
-            else:
-                os.rename(os.path.join(basedir, "latest.log"), path)
-    return os.path.join(basedir, "latest.log")
-
-
-def log(text, logger=logging.info):
-    logger(text)
-    print(f'[{time.strftime("%Y-%m-%d %H:%M:%S", time.localtime())}] {text}')
-
-
-logging.basicConfig(level=logging.INFO,
-                    filename=getLogFile(basedir="logs/sync"), filemode='w',
-                    format='[%(asctime)s] [%(threadName)s] [%(levelname)s]: %(message)s',
-                    datefmt='%Y-%m-%d %H:%M:%S', encoding="UTF-8")
-api.mount("/log", StaticFiles(directory="logs"), name="logs")
-
-# docs
-api.mount("/static", StaticFiles(directory="static"), name="static")
-
-
-@api.get("/favicon.ico")
-async def favicon():
-    return RedirectResponse(status_code=301, url=MCIMConfig.favicon_url)
-
-
-@api.get("/docs", include_in_schema=False)
-async def custom_swagger_ui_html():
-    return get_swagger_ui_html(
-        openapi_url=api.openapi_url,
-        title=api.title + " - Swagger UI",
-        oauth2_redirect_url=api.swagger_ui_oauth2_redirect_url,
-        swagger_js_url="/static/swagger-ui-bundle.js",
-        swagger_css_url="/static/swagger-ui.css",
-    )
-
-
-@api.get(api.swagger_ui_oauth2_redirect_url, include_in_schema=False)
-async def swagger_ui_redirect():
-    return get_swagger_ui_oauth2_redirect_html()
-
-
-@api.get("/redoc", include_in_schema=False)
-async def redoc_html():
-    return get_redoc_html(
-        openapi_url=api.openapi_url,
-        title=api.title + " - ReDoc",
-        redoc_js_url="/static/redoc.standalone.js",
-    )
-
-
-def str_to_list(text: str):
-    li = []
-    for t in text[1:-1].split(","):
-        li.append(t[1:-1])
-    return li
-
-
-def sql_replace(sess: Session, table, **kwargs):
-    insert_stmt = insert(table).values(kwargs)
-    on_duplicate_key_stmt = insert_stmt.on_duplicate_key_update(**kwargs)
-    sess.execute(on_duplicate_key_stmt)
-
-
-def api_json_middleware(callback):
-    @functools.wraps(callback)
-    async def w(*args, **kwargs):
-        try:
-            res = await callback(*args, **kwargs)
-            return res
-        except StatusCodeException as e:
-            if e.status == 404:
-                status_code, content = status.HTTP_404_NOT_FOUND, {
-                    "status": "failed", "error": "DataNotExists", "errorMessage": "Data Not exists"}
-            status_code, content = e.status, {
-                "status": "failed", "error": "StatusCodeException", "errorMessage": str(e)}
-        except sqlalchemy.exc.OperationalError as e:
-            global sql_engine
-            sql_engine = create_engine(
-                f'mysql+pymysql://{MysqlConfig.user}:{MysqlConfig.password}@{MysqlConfig.host}:{MysqlConfig.port}/{MysqlConfig.database}?autocommit=1', pool_size=128, max_overflow=32, pool_pre_ping=True, pool_recycle=3600)
-            status_code, content = status.HTTP_500_INTERNAL_SERVER_ERROR, {
-                "status": "failed", "error": "Mysql Connection OperationalError", "errorMessage": str(e)}
-        except Exception as e:
-            traceback.print_exc()
-            status_code, content = status.HTTP_500_INTERNAL_SERVER_ERROR, {
-                "status": "failed", "error": str(e)}
-        return JSONResponse(status_code=status_code, content=content, headers={"Cache-Control": "no-cache, public"})
-    return w
-
-
-@api.get(
-    "/",
-    responses={200: {"description": "MCIM API status", "content": {
-        "application/json": {"example":
-                             {"status": "success", "message": "z0z0r4 Mod Info"}
-                             }}}
-               },
-    description="MCIM API")
-@api_json_middleware
-async def root():
-    return JSONResponse(content={"status": "success", "message": "z0z0r4 Mod Info", "information": {"Status": "https://status.mcim.z0z0r4.top/status/mcim", "Docs": ["https://mcim.z0z0r4.top/docs", "https://mcim.z0z0r4.top/redoc"], "Github": "https://github.com/z0z0r4/mcim", "contact": {"Eamil": "z0z0r4@outlook.com", "QQ": "3531890582"}}}, headers={"Cache-Control": "max-age=300, public"})
-
-
-@api.get("/logs")
-@api_json_middleware
-async def get_log():
-    def walk(path):
-        info = {}
-        for root, dirs, files in os.walk(path):
-            info["files"] = files
-            for dir in dirs:
-                info[dir] = walk(os.path.join(root, dir))
-        return info
-    return JSONResponse({"logs": walk("logs")}, headers={"Cache-Control": "max-age=300, public"})
-
-
-@api.get("/curseforge",
-         responses={200: {"description": "CFCore", "content": {
-             "text/plain": {"example": "CurseForge Core (397e291)"}}}
-         },
-         description="Curseforge API", tags=["Curseforge"])
-@api_json_middleware
-async def curseforge():
-    return Response(content=await cf_api.end_point(), headers={"Cache-Control": "max-age=300, public"})
-
-
-async def _curseforge_sync_game(sess: Session, gameid: int):
-    data = await cf_api.get_game(gameid=gameid)
-    cache_data = data["data"]
-    cache_data["cachetime"] = int(time.time())
-    sql_replace(sess, tables.curseforge_game_info, gameid=gameid,
-                status=200, time=int(time.time()), data=cache_data)
-    sess.commit()
-    log(f'Sync curseforge game {gameid}')
-    return cache_data
-
-
-async def _curseforge_get_game(gameid: int):
-    with Session(bind=sql_engine) as sess:
-        t = tables.curseforge_game_info
-        result = sess.query(t.c.time, t.c.status, t.c.data).where(
-            t.c.gameid == gameid).first()
-        if result is None or len(result) == 0 or result[1] != 200:
-            data = await _curseforge_sync_game(sess, gameid)
-        else:
-            data = result[2]
-            if int(time.time()) - int(data["cachetime"]) > 60 * 60 * 4:
-                data = await _curseforge_sync_game(sess, gameid)
-        return JSONResponse(content={"status": "success", "data": data}, headers={"Cache-Control": "max-age=300, public"})
-
-
-curseforge_game_example = {"id": 0, "name": "string", "slug": "string", "dateModified": "2019-08-24T14:15:22Z",
-                           "assets": {"iconUrl": "string", "tileUrl": "string", "coverUrl": "string"}, "status": 1,
-                           "apiStatus": 1}
-
-
-@api.get("/curseforge/game/{gameid}",
-         responses={200: {"description": "Curseforge Game info", "content": {
-             "application/json": {"example":
-                                  {"status": "success",
-                                      "data": curseforge_game_example}
-                                  }}}
-                    }, description="Curseforge Game 信息", tags=["Curseforge"])
-# @api_json_middleware
-async def curseforge_game(gameid: int):
-    return await _curseforge_get_game(gameid=gameid)
-
-
-async def _sync_curseforge_games(sess: Session):
-    all_data = []
-    sync_games_result = await cf_api.get_all_games()
-    for result in sync_games_result["data"]:
-        gameid = result["id"]
-        time_now = int(time.time())
-        result["cachetime"] = time_now
-        sql_replace(sess, tables.curseforge_game_info, gameid=gameid, status=200,
-                    time=time_now, data=result)
-        all_data.append(result)
-    sess.commit()
-    return all_data
-
-
-@api.get("/curseforge/games",
-         responses={200: {"description": "Curseforge Games info", "content": {
-             "application/json": {"example":
-                                  {"status": "success", "data": [
-                                      curseforge_game_example]}
-                                  }}}
-                    }, description="Curseforge 的全部 Game 信息", tags=["Curseforge"])
-@api_json_middleware
-async def curseforge_games():
-    with Session(bind=sql_engine) as session:
-        all_data = []
-        t = tables.curseforge_game_info
-        sql_games_result = session.query(
-            t, t.c.time, t.c.status, t.c.data).all()
-        for result in sql_games_result:
-            if result is None or result == () or result[1] != 200:
-                break
-            gameid, status, time_tag, data = result
-            if status == 200:
-                if int(time.time()) - int(data["cachetime"]) > 60 * 60 * 4:
-                    break
-            all_data.append(data)
-        else:
-            return JSONResponse(content={"status": "success", "data": all_data}, headers={"Cache-Control": "max-age=300, public"})
-        # sync
-        return JSONResponse(content={"status": "success", "data": await _sync_curseforge_games(sess=session)}, headers={"Cache-Control": "max-age=300, public"})
-
-
-curseforge_category_example = {"id": 0, "gameId": 0, "name": "string", "slug": "string", "url": "string",
-                               "iconUrl": "string", "dateModified": "2019-08-24T14:15:22Z", "isClass": True,
-                               "classId": 0, "parentCategoryId": 0, "displayIndex": 0}
-
-
-@api.get("/curseforge/categories",
-         responses={
-             200: {
-                 "description": "Curseforge category info",
-                 "content": {
-                     "application/json": {
-                         "example": {"status": "success", "data": [curseforge_category_example]}
-                     }
-                 }
-             }
-         }, description="Curseforge 的 Category 信息", tags=["Curseforge"])
-@api_json_middleware
-async def curseforge_categories(gameid: int = 432, classid: int = None):
-    data = await cf_api.get_categories(gameid=gameid, classid=classid)
-    return JSONResponse({"status": "success", "data": data["data"]}, headers={"Cache-Control": "max-age=300, public"})
-
-# mod 请求后台拉取 file_info 和 description，以及对应 file 的 changelog
-
-
-async def curseforge_mod_background_task(modid: int):
-    with Session(bind=sql_engine) as sess:
-        # files
-        files_info = await _curseforge_get_files_info(modid=modid)
-        for file_info in files_info:
-            fileid = file_info["id"]
-            # file_info
-            await _curseforge_sync_file_info(sess, modid=modid, fileid=fileid)
-            # changelog
-            await _curseforge_sync_mod_file_changelog(sess, modid=modid, fileid=fileid)
-        # description
-        cachetime = int(time.time())
-        description = (await cf_api.get_mod_description(modid=modid))["data"]
-        t = tables.curseforge_mod_description
-        sql_replace(sess, t, modid=modid, status=200,
-                    time=cachetime, description=description)
-        sess.commit()
-
-
-async def _curseforge_sync_mod(sess: Session, modid: int):
-    t = tables.curseforge_mod_info
-    data = await cf_api.get_mod(modid=modid)
-    # add cachetime
-    time_now = int(time.time())
-    cache_data = data["data"]
-    cache_data["cachetime"] = time_now
-    sql_replace(sess, t, modid=modid,
-                slug=cache_data["slug"], status=200, time=time_now, data=cache_data)
-    sess.commit()
-    log(f'Sync curseforge mod {modid}')
-    return cache_data
-
-
-async def _curseforge_get_mod(modid: int = None, slug: str = None, background_tasks=None):
-    with Session(sql_engine) as sess:
-        t = tables.curseforge_mod_info
-        if slug is not None:
-            query = "slug"
-            result = sess.query(t.c.time, t.c.status, t.c.data).where(
-                t.c.slug == slug).first()
-        elif modid is not None:
-            query = "modid"
-            result = sess.query(t.c.time, t.c.status, t.c.data).where(
-                t.c.modid == modid).first()
-        else:
-            # return JSONResponse(status_code=status.HTTP_404_NOT_FOUND, content={"status": "failed", "error": "Neither slug and modid is not None"})
-            return 500, {"status": "failed", "error": "Neither slug and modid is not None"}
-        if result is None or len(result) == 0 or result[1] != 200:
-            if query == "slug":
-                # return JSONResponse(status_code=status.HTTP_404_NOT_FOUND, content={"status": "failed", "error": f"Can't found {slug} in cache database, please request by modid it first"})
-                return 404, {"status": "failed", "error": f"Can't found {slug} in cache database, please request by modid it first"}
-            data = await _curseforge_sync_mod(sess, modid)
-            background_tasks.add_task(
-                curseforge_mod_background_task, sess, modid)
-        else:
-            data = result[2]
-            if int(time.time()) - int(data["cachetime"]) > 60 * 60 * 4:
-                if query == "slug":
-                    modid = data["id"]
-                    # return {"status": "warning", "data": data, "error": "Data out of cachetime"}
-                data = await _curseforge_sync_mod(sess, modid)
-        # To mod_notification
-        # if not background_tasks is None and query == "modid":
-        #     background_tasks.add_task(curseforge_mod_background_task, sess, modid)
-    return 200, data
-
-
-curseforge_mod_example = {"id": 0, "gameId": 0, "name": "string", "slug": "string",
-                          "links": {"websiteUrl": "string", "wikiUrl": "string", "issuesUrl": "string",
-                                    "sourceUrl": "string"}, "summary": "string", "status": 1, "downloadCount": 0,
-                          "isFeatured": True, "primaryCategoryId": 0, "categories": [
-                              {"id": 0, "gameId": 0, "name": "string", "slug": "string", "url": "string", "iconUrl": "string",
-                               "dateModified": "2019-08-24T14:15:22Z", "isClass": True, "classId": 0, "parentCategoryId": 0,
-                               "displayIndex": 0}], "classId": 0, "authors": [{"id": 0, "name": "string", "url": "string"}],
-                          "logo": {"id": 0, "modId": 0, "title": "string", "description": "string",
-                                   "thumbnailUrl": "string", "url": "string"}, "screenshots": [
-                              {"id": 0, "modId": 0, "title": "string", "description": "string", "thumbnailUrl": "string", "url": "string"}],
-                          "mainFileId": 0, "latestFiles": [
-                              {"id": 0, "gameId": 0, "modId": 0, "isAvailable": True, "displayName": "string", "fileName": "string",
-                               "releaseType": 1, "fileStatus": 1, "hashes": [{"value": "string", "algo": 1}],
-                               "fileDate": "2019-08-24T14:15:22Z", "fileLength": 0, "downloadCount": 0, "downloadUrl": "string",
-                               "gameVersions": ["string"], "sortableGameVersions": [
-                                   {"gameVersionName": "string", "gameVersionPadded": "string", "gameVersion": "string",
-                                    "gameVersionReleaseDate": "2019-08-24T14:15:22Z", "gameVersionTypeId": 0}],
-                                  "dependencies": [{"modId": 0, "relationType": 1}], "exposeAsAlternative": True, "parentProjectFileId": 0,
-                                  "alternateFileId": 0, "isServerPack": True, "serverPackFileId": 0, "fileFingerprint": 0,
-                                  "modules": [{"name": "string", "fingerprint": 0}]}], "latestFilesIndexes": [
-                              {"gameVersion": "string", "fileId": 0, "filename": "string", "releaseType": 1, "gameVersionTypeId": 0,
-                               "modLoader": 0}], "dateCreated": "2019-08-24T14:15:22Z", "dateModified": "2019-08-24T14:15:22Z",
-                          "dateReleased": "2019-08-24T14:15:22Z", "allowModDistribution": True, "gamePopularityRank": 0,
-                          "isAvailable": True, "thumbsUpCount": 0}
-
-
-@api.get("/curseforge/mod/{modid_slug}",
-         responses={
-             200: {
-                 "description": "Curseforge mod info",
-                 "content": {
-                     "application/json": {
-                         "example": {"status": "success", "data": curseforge_mod_example}
-                     }
-                 }
-             }
-         }, description="Curseforge Mod 信息；可以传入modid，不建议使用此处的 slug 参数，因为将从缓存数据库查询", tags=["Curseforge"])
-@api_json_middleware
-async def get_mod(modid_slug: int | str, background_tasks: BackgroundTasks):
-    if type(modid_slug) is str:
-        status_code, data = await _curseforge_get_mod(slug=modid_slug, background_tasks=background_tasks)
-    else:
-        status_code, data = await _curseforge_get_mod(modid=modid_slug, background_tasks=background_tasks)
-
-    if status_code == 200:
-        content = {"status": "success", "data": data}
-        headers = {"Cache-Control": "max-age=300, public"}
-        status_code = status.HTTP_200_OK
-    elif status_code == 500:
-        status_code = status.HTTP_500_INTERNAL_SERVER_ERROR
-        headers = {"Cache-Control": "no-cache, public"}
-        content = {"status": "failed", "error": data}
-    elif status_code == 404:
-        status_code = status.HTTP_404_NOT_FOUND
-        headers = {"Cache-Control": "no-cache, public"}
-        content = {"status": "failed", "error": data}
-    return JSONResponse(status_code=status_code, content=content, headers=headers)
-
-    # slug 查询为 https://www.cfwidget.com/ 的启发
-
-
-class ModItemModel(BaseModel):
-    modid: list[int]
-
-
-@api.post('/curseforge/mods',
-          responses={
-              200: {
-                  "description": "Curseforge mods info",
-                  "content": {
-                      "application/json": {
-                          "example": {"status": "success", "data": [curseforge_mod_example]}
-                      }
-                  }
-              }
-          }, description="批量获取 Curseforge Mods 信息", tags=["Curseforge"])
-@api_json_middleware
-async def get_mods(item: ModItemModel):
-    modids_data = []
-    for modid in set(item.modid):
-        data = await _curseforge_get_mod(modid)
-        modids_data.append(data)
-
-    return JSONResponse({"status": "success", "data": modids_data}, headers={"Cache-Control": "max-age=300, public"})
-
-
-@api.get("/curseforge/mod/{modid}/description",
-         responses={
-             200: {
-                 "description": "Curseforge mod description",
-                 "content": {
-                     "application/json": {
-                         "example": {"status": "success", "description": "string", "cachetime": "integer"}
-                     }
-                 }
-             }
-         }, description="Curseforge Mod 的描述信息", tags=["Curseforge"])
-@api_json_middleware
-async def get_mod_description(modid: int):
-    with Session(sql_engine) as sess:
-        t = tables.curseforge_mod_description
-        result = sess.query(t.c.time, t.c.status, t.c.description).where(
-            t.c.modid == modid).first()
-        # result = db.queryone(select(
-        #     "curseforge_mod_description", ["modid", "time", "status", "description"]).where("modid", modid).done())
-        if result is None or len(result) == 0:
-            cachetime = int(time.time())
-            description = (await cf_api.get_mod_description(modid=modid))["data"]
-            # db.exe(insert("curseforge_mod_description", dict(
-            #     modid=modid, status=200, time=cachetime, description=description), replace=True))
-            sql_replace(sess, t, modid=modid, time=int(
-                time.time()), status=200, description=description)
-            sess.commit()
-        elif result[2] != 200:
-            cachetime = int(time.time())
-            description = (await cf_api.get_mod_description(modid=modid))["data"]
-            sql_replace(sess, t, modid=modid, time=int(
-                time.time()), status=200, description=description)
-            sess.commit()
-        else:
-            description = result[3]
-            cachetime = result[1]
-    return JSONResponse({"status": "success", "data": description, "cachetime": cachetime}, headers={"Cache-Control": "max-age=300, public"})
-
-
-curseforge_search_example = {
-    'data': [
-        {'id': 0, 'gameId': 0, 'name': 'string', 'slug': 'string', 'links': {'websiteUrl': 'string', 'wikiUrl': 'string', 'issuesUrl': 'string', 'sourceUrl': 'string'}, 'summary': 'string', 'status': 1, 'downloadCount': 0, 'isFeatured': True, 'primaryCategoryId': 0, 'categories': [{'id': 0, 'gameId': 0, 'name': 'string', 'slug': 'string', 'url': 'string', 'iconUrl': 'string', 'dateModified': '2019-08-24T14:15:22Z', 'isClass': True, 'classId': 0, 'parentCategoryId': 0, 'displayIndex': 0}], 'classId': 0, 'authors': [{'id': 0, 'name': 'string', 'url': 'string'}], 'logo': {'id': 0, 'modId': 0, 'title': 'string', 'description': 'string', 'thumbnailUrl': 'string', 'url': 'string'}, 'screenshots': [{'id': 0, 'modId': 0, 'title': 'string', 'description': 'string', 'thumbnailUrl': 'string', 'url': 'string'}], 'mainFileId': 0, 'latestFiles': [{'id': 0, 'gameId': 0, 'modId': 0, 'isAvailable': True, 'displayName': 'string', 'fileName': 'string', 'releaseType': 1, 'fileStatus': 1, 'hashes': [
-            {'value': 'string', 'algo': 1}], 'fileDate': '2019-08-24T14:15:22Z', 'fileLength': 0, 'downloadCount': 0, 'downloadUrl': 'string', 'gameVersions': ['string'], 'sortableGameVersions': [{'gameVersionName': 'string', 'gameVersionPadded': 'string', 'gameVersion': 'string', 'gameVersionReleaseDate': '2019-08-24T14:15:22Z', 'gameVersionTypeId': 0}], 'dependencies': [{'modId': 0, 'relationType': 1}], 'exposeAsAlternative': True, 'parentProjectFileId': 0, 'alternateFileId': 0, 'isServerPack': True, 'serverPackFileId': 0, 'fileFingerprint': 0, 'modules': [{'name': 'string', 'fingerprint': 0}]}], 'latestFilesIndexes': [{'gameVersion': 'string', 'fileId': 0, 'filename': 'string', 'releaseType': 1, 'gameVersionTypeId': 0, 'modLoader': 0}], 'dateCreated': '2019-08-24T14:15:22Z', 'dateModified': '2019-08-24T14:15:22Z', 'dateReleased': '2019-08-24T14:15:22Z', 'allowModDistribution': True, 'gamePopularityRank': 0, 'isAvailable': True, 'thumbsUpCount': 0}
-    ],
-    'pagination': {'index': 0, 'pageSize': 0, 'resultCount': 0, 'totalCount': 0}
-}
-
-
-@api.get("/curseforge/search",
-         responses={
-             200: {
-                 "description": "Curseforge search",
-                 "content": {
-                     "application/json": {
-                         "example": {"status": "success", "data": curseforge_search_example}
-                     }
-                 }
-             }
-         }, description="Curseforge 搜索", tags=["Curseforge"])
-@api_json_middleware
-async def curseforge_search(gameId: int, classId: int = None, categoryId: int = None, gameVersion: str = None,
-                            searchFilter: str = None, sortField=None, sortOrder: str = None, modLoaderType: int = None,
-                            gameVersionTypeId: int = None, slug: str = None, index: int = None, pageSize: int = 50, background_tasks: BackgroundTasks = None):
-    # TODO 在数据库中搜索
-    data = await cf_api.search(
-        gameid=gameId, classid=classId, categoryid=categoryId, gameversion=gameVersion,
-        searchfilter=searchFilter, sortfield=sortField, sortorder=sortOrder,
-        modloadertype=modLoaderType, gameversiontypeid=gameVersionTypeId, slug=slug, index=index,
-        pagesize=pageSize)
-    background_tasks.add_task(curseforge_search_background_task, data["data"])
-    return JSONResponse({"status": "success", "data": data["data"]}, headers={"Cache-Control": "max-age=300, public"})
-
-
-async def curseforge_search_background_task(data: List):
-    with Session(sql_engine) as sess:
-        t = tables.curseforge_mod_info
-        for mod in data:
-            modid = mod["id"]
-            # add cachetime
-            time_now = int(time.time())
-            mod["cachetime"] = time_now
-            sql_replace(sess, t, modid=modid, status=200,
-                        time=time_now, data=mod)
-        sess.commit()
-
-
-async def _curseforge_sync_file_info(sess: Session, modid: int, fileid: int):
-    t = tables.curseforge_file_info
-    cache_data = (await cf_api.get_file(modid=modid, fileid=fileid))["data"]
-    cache_data["cachetime"] = int(time.time())
-    sql_replace(sess, t, modid=modid, fileid=fileid, status=200,
-                time=int(time.time()), data=cache_data)
-    sess.commit()
-    log(f'Sync curseforge file {fileid}')
-    return cache_data
-
-
-async def _curseforge_get_file_info(modid: int, fileid: int):
-    with Session(sql_engine) as sess:
-        t = tables.curseforge_file_info
-        query = sess.query(t.c.time, t.c.status, t.c.data).where(
-            t.c.modid == modid, t.c.fileid == fileid).first()
-        if query is None or query[1] != 200:
-            data = await _curseforge_sync_file_info(sess, modid=modid, fileid=fileid)
-            cachetime = data["cachetime"]
-        else:
-            data = query[2]
-            if int(time.time()) - int(data["cachetime"]) > 60 * 60 * 4:
-                data = await _curseforge_sync_file_info(sess, modid=modid, fileid=fileid)
-                cachetime = data["cachetime"]
-            else:
-                cachetime = query[0]
-    return JSONResponse({"status": "success", "data": data, "cachetime": cachetime})
-
-
-async def _curseforge_get_files_info(modid: int, gameVersion: str = None, modLoaderType: int = None,
-                                     gameVersionTypeId: int = None,  index: int = 0, pageSize: int = 20):
-    return (await cf_api.get_files(modid=modid, gameVersion=gameVersion, modLoaderType=modLoaderType,
-                                   gameVersionTypeId=gameVersionTypeId, index=index, pageSize=pageSize
-                                   ))["data"]
-
-
-curseforge_file_info_example = {
-    "id": 0, "gameId": 0, "modId": 0, "isAvailable": True, "displayName": "string",
-    "fileName": "string", "releaseType": 1, "fileStatus": 1,
-    "hashes": [{"value": "string", "algo": 1}], "fileDate": "2019-08-24T14:15:22Z",
-    "fileLength": 0, "downloadCount": 0, "downloadUrl": "string",
-    "gameVersions": ["string"], "sortableGameVersions": [{
-        "gameVersionName": "string", "gameVersionPadded": "string", "gameVersion": "string",
-        "gameVersionReleaseDate": "2019-08-24T14:15:22Z", "gameVersionTypeId": 0
-    }],
-    "dependencies": [{"modId": 0, "relationType": 1}], "exposeAsAlternative": True,
-    "parentProjectFileId": 0, "alternateFileId": 0, "isServerPack": True,
-    "serverPackFileId": 0, "fileFingerprint": 0,
-    "modules": [{"name": "string", "fingerprint": 0}]
-}
-
-
-@api.get("/curseforge/mod/{modId}/file/{fileId}",
-         responses={
-             200: {
-                 "description": "Curseforge mod file info", "content": {
-                     "application/json": {
-                         "example": {"status": "success", "data": curseforge_file_info_example}
-                     }
-                 }
-             }
-         }, description="Curseforge Mod 的文件信息", tags=["Curseforge"])
-@api_json_middleware
-async def curseforge_mod_file(modId: int, fileId: int):
-    return await _curseforge_get_file_info(modid=modId, fileid=fileId)
-
-
-@api.get("/curseforge/mod/{modId}/files",
-         responses={
-             200: {
-                 "description": "Curseforge mod files info", "content": {
-                     "application/json": {
-                         "example": {"status": "success", "data": [curseforge_file_info_example]}
-                     }
-                 }
-             }
-         }, description="Curseforge Mod 的全部文件信息", tags=["Curseforge"])
-@api_json_middleware
-async def curseforge_mod_files(modId: int, gameVersion: str = None, modLoaderType: int = None, 
-                               gameVersionTypeId: int = None,  index: int = None, pageSize: int = 20):
-    # TODO 待缓存...background_tasks
-    return JSONResponse({"status": "success", "data": await _curseforge_get_files_info(modid=modId,
-                                                                                       gameVersion=gameVersion,
-                                                                                       modLoaderType=modLoaderType,
-                                                                                       gameVersionTypeId=gameVersionTypeId, 
-                                                                                       index=index, 
-                                                                                       pageSize=pageSize)},
-                        headers={"Cache-Control": "max-age=300, public"}
-                        )
-
-
-async def _curseforge_sync_mod_file_changelog(sess: Session, modid: int, fileid: int):
-    t = tables.curseforge_file_changelog
-    change_log = (await cf_api.get_mod_file_changelog(modid=modid, fileid=fileid))["data"]
-    sql_replace(sess, t, modid=modid, fileid=fileid, status=200,
-                time=int(time.time()), change_log=change_log)
-    sess.commit()
-    log(f'Sync curseforge file changelog {fileid}')
-    return change_log
-
-
-async def _curseforge_get_mod_file_changelog(modid: int, fileid: int):
-    with Session(sql_engine) as sess:
-        t = tables.curseforge_file_changelog
-        query = sess.query(t.c.time, t.c.status, t.c.change_log).where(
-            t.c.modid == modid, t.c.fileid == fileid).first()
-        if query is None or query[1] != 200:
-            data = await _curseforge_sync_mod_file_changelog(sess, modid=modid, fileid=fileid)
-            cachetime = int(time.time())
-        else:
-            data = str(query[2])
-            cachetime = int(query[0])
-            if int(time.time()) - cachetime > 60 * 60 * 4:
-                data = await _curseforge_sync_file_info(sess, modid=modid, fileid=fileid)
-                cachetime = int(time.time())
-            else:
-                cachetime = query[0]
-    return JSONResponse({"status": "success", "changelog": data, "cachetime": cachetime}, headers={"Cache-Control": "max-age=300, public"})
-
-
-@api.get("/curseforge/mod/{modId}/file/{fileId}/changelog",
-         responses={200: {"description": "Curseforge mod file changelog", "content": {
-             "application/json": {"example":
-                                  {"status": "success", "changelog": "string",
-                                   "cachetime": "integer"}
-                                  }}}
-                    }, description="Curseforge Mod 的文件 Changelog", tags=["Curseforge"])
-@api_json_middleware
-async def curseforge_mod_file_changelog(modId: int, fileId: int):
-    return await _curseforge_get_mod_file_changelog(modid=modId, fileid=fileId)
-
-
-@api.get("/curseforge/mod/{modid}/file/{fileid}/download-url",
-         responses={200: {"description": "Curseforge mod file download url", "content": {
-             "application/json": {"example":
-                                  {"status": "success", "url": "string",
-                                   "cachetime": "integer"}
-                                  }}}
-                    }, description="Curseforge Mod 的文件下载地址", tags=["Curseforge"])
-@api_json_middleware
-async def curseforge_get_mod_file_download_url(modid: int, fileid: int):
-    with Session(sql_engine) as sess:
-        t = tables.curseforge_file_info
-    query = sess.query(t.c.time, t.c.status, t.c.data).where(
-        t.c.modid == modid, t.c.fileid == fileid).first()
-    if query is None:
-        data = await _curseforge_sync_file_info(sess, modid=modid, fileid=fileid)
-        cachetime = int(time.time())
-    elif len(query) <= 0 or query[1] != 200:
-        data = await _curseforge_sync_file_info(sess, modid=modid, fileid=fileid)
-        cachetime = int(time.time())
-    else:
-        # data = json.loads(query[2])
-        data = query[2]
-        if int(time.time()) - int(data["cachetime"]) > 60 * 60 * 4:
-            data = await _curseforge_sync_file_info(sess, modid=modid, fileid=fileid)
-            cachetime = int(time.time())
-        else:
-            cachetime = query[0]
-    return JSONResponse({"status": "success", "url": data["downloadUrl"], "cachetime": cachetime}, headers={"Cache-Control": "max-age=300, public"})
-
-# 仍未能够了解 fingerprint 到底是如何工作的...尤其是 fuzzy fingerprint
-# 暂时不缓存 fingerprint 信息
-# 为啥不像 modrinth 一样简单明了
-
-
-class FingerprintsItemModel(BaseModel):
-    fingerprints: List[int]
-
-
-class Fuzzy_Fingerprint(BaseModel):
-    foldername = str
-    fingerprints: List[int]
-
-
-class Fuzzy_FingerprintModel(BaseModel):
-    gameId = int
-    fingerprints: List[Fuzzy_Fingerprint]
-
-
-curseforge_fingerprint_example = {"data": {"isCacheBuilt": true, "exactMatches": [{"id": 0, "file": {"id": 0, "gameId": 0, "modId": 0, "isAvailable": true, "displayName": "string", "fileName": "string", "releaseType": 1, "fileStatus": 1, "hashes": [{"value": "string", "algo": 1}], "fileDate": "2019-08-24T14:15:22Z", "fileLength": 0, "downloadCount": 0, "downloadUrl": "string", "gameVersions": ["string"], "sortableGameVersions":[{"gameVersionName": "string", "gameVersionPadded": "string", "gameVersion": "string", "gameVersionReleaseDate": "2019-08-24T14:15:22Z", "gameVersionTypeId": 0}], "dependencies": [{"modId": 0, "relationType": 1}], "exposeAsAlternative": true, "parentProjectFileId": 0, "alternateFileId": 0, "isServerPack": true, "serverPackFileId": 0, "fileFingerprint": 0, "modules": [{"name": "string", "fingerprint": 0}]}, "latestFiles": [{"id": 0, "gameId": 0, "modId": 0, "isAvailable": true, "displayName": "string", "fileName": "string", "releaseType": 1, "fileStatus": 1, "hashes": [{"value": "string", "algo": 1}], "fileDate": "2019-08-24T14:15:22Z", "fileLength": 0, "downloadCount": 0, "downloadUrl": "string", "gameVersions": ["string"], "sortableGameVersions":[{"gameVersionName": "string", "gameVersionPadded": "string", "gameVersion": "string", "gameVersionReleaseDate": "2019-08-24T14:15:22Z", "gameVersionTypeId": 0}], "dependencies": [{"modId": 0, "relationType": 1}], "exposeAsAlternative": true, "parentProjectFileId": 0, "alternateFileId": 0, "isServerPack": true, "serverPackFileId": 0, "fileFingerprint": 0, "modules": [{"name": "string", "fingerprint": 0}]}]}], "exactFingerprints": [0], "partialMatches": [
-    {"id": 0, "file": {"id": 0, "gameId": 0, "modId": 0, "isAvailable": true, "displayName": "string", "fileName": "string", "releaseType": 1, "fileStatus": 1, "hashes": [{"value": "string", "algo": 1}], "fileDate": "2019-08-24T14:15:22Z", "fileLength": 0, "downloadCount": 0, "downloadUrl": "string", "gameVersions": ["string"], "sortableGameVersions":[{"gameVersionName": "string", "gameVersionPadded": "string", "gameVersion": "string", "gameVersionReleaseDate": "2019-08-24T14:15:22Z", "gameVersionTypeId": 0}], "dependencies": [{"modId": 0, "relationType": 1}], "exposeAsAlternative": true, "parentProjectFileId": 0, "alternateFileId": 0, "isServerPack": true, "serverPackFileId": 0, "fileFingerprint": 0, "modules": [{"name": "string", "fingerprint": 0}]}, "latestFiles": [{"id": 0, "gameId": 0, "modId": 0, "isAvailable": true, "displayName": "string", "fileName": "string", "releaseType": 1, "fileStatus": 1, "hashes": [{"value": "string", "algo": 1}], "fileDate": "2019-08-24T14:15:22Z", "fileLength": 0, "downloadCount": 0, "downloadUrl": "string", "gameVersions": ["string"], "sortableGameVersions":[{"gameVersionName": "string", "gameVersionPadded": "string", "gameVersion": "string", "gameVersionReleaseDate": "2019-08-24T14:15:22Z", "gameVersionTypeId": 0}], "dependencies": [{"modId": 0, "relationType": 1}], "exposeAsAlternative": true, "parentProjectFileId": 0, "alternateFileId": 0, "isServerPack": true, "serverPackFileId": 0, "fileFingerprint": 0, "modules": [{"name": "string", "fingerprint": 0}]}]}], "partialMatchFingerprints": {"property1": [0], "property2": [0]}, "installedFingerprints": [0], "unmatchedFingerprints": [0]}}
-curseforge_fuzzy_fingerprint_example = {"data": {"fuzzyMatches": [{"id": 0, "file": {"id": 0, "gameId": 0, "modId": 0, "isAvailable": true, "displayName": "string", "fileName": "string", "releaseType": 1, "fileStatus": 1, "hashes": [{"value": "string", "algo": 1}], "fileDate": "2019-08-24T14:15:22Z", "fileLength": 0, "downloadCount": 0, "downloadUrl": "string", "gameVersions": ["string"], "sortableGameVersions":[{"gameVersionName": "string", "gameVersionPadded": "string", "gameVersion": "string", "gameVersionReleaseDate": "2019-08-24T14:15:22Z", "gameVersionTypeId": 0}], "dependencies": [{"modId": 0, "relationType": 1}], "exposeAsAlternative": true, "parentProjectFileId": 0, "alternateFileId": 0, "isServerPack": true, "serverPackFileId": 0, "fileFingerprint": 0, "modules": [
-    {"name": "string", "fingerprint": 0}]}, "latestFiles": [{"id": 0, "gameId": 0, "modId": 0, "isAvailable": true, "displayName": "string", "fileName": "string", "releaseType": 1, "fileStatus": 1, "hashes": [{"value": "string", "algo": 1}], "fileDate": "2019-08-24T14:15:22Z", "fileLength": 0, "downloadCount": 0, "downloadUrl": "string", "gameVersions": ["string"], "sortableGameVersions":[{"gameVersionName": "string", "gameVersionPadded": "string", "gameVersion": "string", "gameVersionReleaseDate": "2019-08-24T14:15:22Z", "gameVersionTypeId": 0}], "dependencies": [{"modId": 0, "relationType": 1}], "exposeAsAlternative": true, "parentProjectFileId": 0, "alternateFileId": 0, "isServerPack": true, "serverPackFileId": 0, "fileFingerprint": 0, "modules": [{"name": "string", "fingerprint": 0}]}], "fingerprints": [0]}]}}
-
-
-@api.post("/curseforge/fingerprints",
-          responses={200: {"description": "Curseforge fingerprint", "content": {
-              "application/json": {"example": curseforge_fingerprint_example}}}
-          }, description="Curseforge Fingerprints", tags=["Curseforge"])
-@api_json_middleware
-async def get_curseforge_fingerprints(item: FingerprintsItemModel):
-    result = (await cf_api.get_fingerprint(item.fingerprints))["data"]
-    return JSONResponse({"status": "success", "data": result}, headers={"Cache-Control": "max-age=300, public"})
-
-
-@api.post("/curseforge/fingerprints/fuzzy",
-          responses={200: {"description": "Curseforge fuzzy fingerprint", "content": {
-              "application/json": {"example": curseforge_fuzzy_fingerprint_example}}}
-          }, description="Curseforge Fuzzy Fingerprints", tags=["Curseforge"])
-@api_json_middleware
-async def get_curseforge_fuzzy_fingerprints(item: Fuzzy_FingerprintModel):
-    result = (await cf_api.get_fuzzy_fingerprnt(gameid=item.gameId, fingerprints=item.fingerprints))["data"]
-    return JSONResponse({"status": "success", "data": result}, headers={"Cache-Control": "max-age=300, public"})
-
-
-@api.get("/modrinth",
-         responses={200: {"description": "Modrinth API", "content": {
-             "application/json": {"example":
-                                  {
-                                      "about": "Welcome traveler!",
-                                      "documentation": "https://docs.modrinth.com",
-                                      "name": "modrinth-labrinth",
-                                      "version": "2.5.0"
-                                  }
-                                  }}}
-                    }, description="Modrinth API", tags=["Modrinth"])
-@api_json_middleware
-async def modrinth():
-    return await mr_api.end_point()
-
-modrinth_mod_example = {"slug": "my_project", "title": "My Project", "description": "A short description",
-                        "categories": ["technology", "adventure", "fabric"], "client_side": "required",
-                        "server_side": "optional", "body": "A long body describing my project in detail",
-                        "issues_url": "https://github.com/my_user/my_project/issues",
-                        "source_url": "https://github.com/my_user/my_project",
-                        "wiki_url": "https://github.com/my_user/my_project/wiki",
-                        "discord_url": "https://discord.gg/AaBbCcDd", "donation_urls": [
-                            {"id": "patreon", "platform": "Patreon", "url": "https://www.patreon.com/my_user"}], "project_type": "mod",
-                        "downloads": 0,
-                        "icon_url": "https://cdn.modrinth.com/data/AABBCCDD/b46513nd83hb4792a9a0e1fn28fgi6090c1842639.png",
-                        "id": "AABBCCDD", "team": "MMNNOOPP", "body_url": None, "moderator_message": None,
-                        "published": "2019-08-24T14:15:22Z", "updated": "2019-08-24T14:15:22Z", "followers": 0,
-                        "status": "approved",
-                        "license": {"id": "lgpl-3", "name": "GNU Lesser General Public License v3",
-                                    "url": "https://cdn.modrinth.com/licenses/lgpl-3.txt"},
-                        "versions": ["IIJJKKLL", "QQRRSSTT"], "gallery": [
-                            {"url": "https://cdn.modrinth.com/data/AABBCCDD/images/009b7d8d6e8bf04968a29421117c59b3efe2351a.png",
-                             "featured": True, "title": "My awesome screenshot!",
-                             "description": "This awesome screenshot shows all of the blocks in my mod!",
-                             "created": "2019-08-24T14:15:22Z"}]}
-
-
-async def _modrinth_background_task_sync_version(project_id: str):
-    with Session(bind=sql_engine) as sess:
-        versions = await mr_api.get_project_versions(project_id=project_id)
-        for version in versions:
-            t = tables.modrinth_version_info
-            project_id = version["project_id"]
-            version_id = version["id"]
-            version["cachetime"] = int(time.time())
-            sql_replace(sess, t, project_id=project_id, version_id=version_id,
-                        status=200, time=version["cachetime"], data=version)
-            log(f'Sync modrinth version {version_id}')
-        sess.commit()
-
-
-async def _modrinth_sync_project(sess: Session, idslug: str, background_tasks: BackgroundTasks = None):  # 优先采用 slug
-    t = tables.modrinth_project_info
-    cache_data = await mr_api.get_project(slug=idslug)
-    slug = cache_data["slug"]
-    project_id = cache_data["id"]
-    cache_data["cachetime"] = int(time.time())
-    sql_replace(sess, t, project_id=project_id, slug=slug,
-                status=200, time=int(time.time()), data=cache_data)
-    log(f'Sync modrinth project {project_id}')
-    sess.commit()
-    if background_tasks is not None:
-        background_tasks.add_task(
-            _modrinth_sync_project_versions, sess, idslug)
-    return cache_data
-
-
-async def _modrinth_get_project(idslug: str, background_tasks=None):
-    async def _modrinth_sync_project_response(query: tuple):
-        cachetime, status, data = query
-        if status == 200:
-            if int(time.time()) - data["cachetime"] > 60 * 60 * 4:
-                data = await _modrinth_sync_project(sess, idslug=idslug, background_tasks=background_tasks)
-        else:
-            data = await _modrinth_sync_project(sess, idslug=idslug, background_tasks=background_tasks)
-        return data
-
-    with Session(sql_engine) as sess:
-        t = tables.modrinth_project_info
-        query = sess.query(t.c.time, t.c.status, t.c.data).where(
-            t.c.project_id == idslug).first()
-        if query is None:
-            query = sess.query(t.c.time, t.c.status, t.c.data).where(
-                t.c.slug == idslug).first()
-            if query is None:
-                data = await _modrinth_sync_project(sess, idslug=idslug, background_tasks=background_tasks)
-            else:
-                data = await _modrinth_sync_project_response(query=query)
-        else:
-            data = await _modrinth_sync_project_response(query=query)
-
-        if background_tasks is not None:
-            background_tasks.add_task(
-                _modrinth_background_task_sync_version, data["id"])
-
-        return data
-
-
-@api.get("/modrinth/project/{idslug}",
-         responses={
-             200: {
-                 "description": "Modrinth project info",
-                 "content": {
-                     "application/json": {
-                         "example": modrinth_mod_example
-                     }
-                 }
-             }
-         }, description="Modrinth project info", tags=["Modrinth"])
-@api_json_middleware
-async def get_modrinth_project(idslug: str, background_tasks: BackgroundTasks):
-    return JSONResponse({"status": "success", "data": await _modrinth_get_project(idslug, background_tasks=background_tasks)}, headers={"Cache-Control": "max-age=300, public"})
-
-
-@api.get("/modrinth/projects",
-         responses={
-             200: {
-                 "description": "Modrinth projects info",
-                 "content": {
-                     "application/json": {
-                         "example": [modrinth_mod_example]
-                     }
-                 }
-             }
-         }, description="Modrinth project list", tags=["Modrinth"])
-@api_json_middleware
-async def get_modrinth_projects(ids: str, background_tasks: BackgroundTasks):
-    ids = str_to_list(ids)
-    projects_data = []
-    for project_id in ids:
-        project_data = await _modrinth_get_project(idslug=project_id, background_tasks=background_tasks)
-        projects_data.append(project_data)
-    return JSONResponse({"status": "success", "data": projects_data},  headers={"Cache-Control": "max-age=300, public"})
-
-
-modrinth_search_example = {
-    "name": "Version 1.0.0",
-    "version_number": "1.0.0",
-    "changelog": "List of changes in this version: ...",
-    "dependencies": [
-        {
-            "version_id": "IIJJKKLL",
-            "project_id": "QQRRSSTT",
-            "dependency_type": "required"
-        }
-    ],
-    "game_versions": [
-        "1.16.5",
-        "1.17.1"
-    ],
-    "version_type": "release",
-    "loaders": [
-        "fabric",
-        "forge"
-    ],
-    "featured": True,
-    "id": "IIJJKKLL",
-    "project_id": "AABBCCDD",
-    "author_id": "EEFFGGHH",
-    "date_published": "2019-08-24T14:15:22Z",
-    "downloads": 0,
-    "changelog_url": None,
-    "files": [
-        {
-            "hashes": {
-                "sha512": "93ecf5fe02914fb53d94aa3d28c1fb562e23985f8e4d48b9038422798618761fe208a31ca9b723667a4e05de0d91a3f86bcd8d018f6a686c39550e21b198d96f",
-                "sha1": "c84dd4b3580c02b79958a0590afd5783d80ef504"
-            },
-            "url": "https://cdn.modrinth.com/data/AABBCCDD/versions/1.0.0/my_file.jar",
-            "filename": "my_file.jar",
-            "primary": False,
-            "size": 1097270
-        }
-    ]
-}
-
-
-@api.get("/modrinth/search",
-         responses={200: {"description": "Modrinth search", "content": {
-             "application/json": {"example":
-                                  [modrinth_search_example]
-                                  }}}
-                    }, description="Modrinth search", tags=["Modrinth"])
-@api_json_middleware
-async def modrinth_search(query: str = None, facets: str = None, limit: int = 20, offset: int = 0,
-                          index: str = "relevance"):
-    search_result = await mr_api.search(query=query, facets=facets, limit=limit, offset=offset, index=index)
-    # TODO 在数据库中搜索
-    return JSONResponse({"status": "success", "data": search_result}, headers={"Cache-Control": "max-age=300, public"})
-
-
-modrinth_version_example = {
-    "name": "Version 1.0.0",
-    "version_number": "1.0.0",
-    "changelog": "List of changes in this version: ...",
-    "dependencies": [
-        {
-            "version_id": "IIJJKKLL",
-            "project_id": "QQRRSSTT",
-            "dependency_type": "required"
-        }
-    ],
-    "game_versions": [
-        "1.16.5",
-        "1.17.1"
-    ],
-    "version_type": "release",
-    "loaders": [
-        "fabric",
-        "forge"
-    ],
-    "featured": True,
-    "id": "IIJJKKLL",
-    "project_id": "AABBCCDD",
-    "author_id": "EEFFGGHH",
-    "date_published": "2019-08-24T14:15:22Z",
-    "downloads": 0,
-    "changelog_url": None,
-    "files": [
-        {
-            "hashes": {
-                "sha512": "93ecf5fe02914fb53d94aa3d28c1fb562e23985f8e4d48b9038422798618761fe208a31ca9b723667a4e05de0d91a3f86bcd8d018f6a686c39550e21b198d96f",
-                "sha1": "c84dd4b3580c02b79958a0590afd5783d80ef504"
-            },
-            "url": "https://cdn.modrinth.com/data/AABBCCDD/versions/1.0.0/my_file.jar",
-            "filename": "my_file.jar",
-            "primary": False,
-            "size": 1097270
-        }
-    ]
-}
-
-
-async def _modrinth_sync_version(sess: Session, version_id: str):
-    t = tables.modrinth_version_info
-    cache_data = await mr_api.get_project_version(version_id=version_id)
-    project_id = cache_data["project_id"]
-    cache_data["cachetime"] = int(time.time())
-    sql_replace(sess, t, project_id=project_id, version_id=version_id,
-                status=200, time=cache_data["cachetime"], data=cache_data)
-    sess.commit()
-    log(f'Sync modrinth version {version_id}')
-    return cache_data
-
-
-async def _modrinth_sync_project_versions(sess: Session, project_id: str):
-    t = tables.modrinth_version_info
-    versions = await mr_api.get_project_versions(project_id=project_id)
-    for version in versions:
-        version["cachetime"] = int(time.time())
-        sql_replace(sess, t, project_id=project_id,
-                    version_id=version["id"], status=200, time=version["cachetime"], data=version)
-        sess.commit()
-    log(f'Sync modrinth project {project_id} versions')
-    return versions
-
-
-async def _modrinth_get_version(version_id: str):
-    with Session(sql_engine) as sess:
-        t = tables.modrinth_version_info
-        query = sess.query(t.c.time, t.c.status, t.c.data).filter(
-            t.c.version_id == version_id).first()
-        if query is None:
-            data = await _modrinth_sync_version(sess, version_id=version_id)
-        else:
-            cachetime, status, data = query
-            if status == 200:
-                if int(time.time()) - data["cachetime"] > 60 * 60 * 4:
-                    data = await _modrinth_sync_version(sess, version_id=version_id)
-            else:
-                data = await _modrinth_sync_version(sess, version_id=version_id)
-        return JSONResponse({"status": "success", "data": data},  headers={"Cache-Control": "max-age=300, public"})
-
-
-@api.get("/modrinth/version/{version_id}",
-         responses={200: {"description": "Modrinth version info", "content": {
-             "application/json": {"example":
-                                  modrinth_version_example
-                                  }}}
-                    }, description="Modrinth version info", tags=["Modrinth"])
-@api_json_middleware
-async def get_modrinth_version(version_id: str):
-    return await _modrinth_get_version(version_id)
-
-
-async def _modrinth_get_project_versions(idslug: str, game_versions: list = None, loaders: list = None, featured: bool = None, background_tasks: BackgroundTasks = None):
-    async def _sync_modrinth_project_versions(project_id: str, game_versions: list = None, loaders: list = None, featured: bool = None):
-        raw_versions_info = await _modrinth_sync_project_versions(sess, project_id=project_id)
-        versions = []
-        for version_info in raw_versions_info:
-            if featured:
-                if version_info["featured"] != featured:
-                    continue
-            if loaders:
-                if len(list(set(loaders) & set(version_info["loaders"]))) == 0:
-                    continue
-            if game_versions:
-                if len(list(set(game_versions) & set(version_info["game_versions"]))) == 0:
-                    continue
-            versions.append(version_info)
-        return raw_versions_info, versions
-
-    async def _sync_modrinth_project_versions_background_task(versions: dict):
-        with Session(bind=sql_engine) as sess:
-            t = tables.modrinth_version_info
-            for version_info in versions:
-                version_info["cachetime"] = int(time.time())
-                sql_replace(sess, t, project_id=project_id,
-                            version_id=version_info["id"], status=200, time=version_info["cachetime"], data=version_info)
-            sess.commit()
-
-    with Session(sql_engine) as sess:
-        t = tables.modrinth_version_info
-        if loaders:
-            loaders = str_to_list(loaders)
-        if game_versions:
-            game_versions = str_to_list(game_versions)
-        project_data = await _modrinth_get_project(idslug)  # 获取 project_id
-        project_id = project_data["id"]
-        query = sess.query(t.c.time, t.c.status, t.c.data).filter(
-            t.c.project_id == project_id).all()
-        if len(query) == 0:
-            raw_versions_info, versions = await _sync_modrinth_project_versions(project_id)
-        else:
-            versions = []
-            for version_info in query:
-                cachetime, status, data = version_info
-                if status == 200:
-                    if data["cachetime"] - int(time.time()) < 60 * 60 * 4:
-                        if featured:
-                            if data["featured"] != featured:
-                                continue
-                        if loaders:
-                            if len(list(set(loaders) & set(data["loaders"]))) == 0:
-                                continue
-                        if game_versions:
-                            if len(list(set(game_versions) & set(data["game_versions"]))) == 0:
-                                continue
-                    else:
-                        raw_versions_info, versions = await _sync_modrinth_project_versions(project_id)
-                        break
-                else:
-                    raw_versions_info, versions = await _sync_modrinth_project_versions(project_id)
-                    break
-                versions.append(data)
-
-    if background_tasks is not None:
-        background_tasks.add_task(
-            _sync_modrinth_project_versions_background_task, raw_versions_info)
-
-    return JSONResponse({"status": "success", "data": versions}, headers={"Cache-Control": "max-age=300, public"})
-
-
-@api.get("/modrinth/project/{idslug}/versions",
-         responses={200: {"description": "Modrinth project versions info", "content": {
-             "application/json": {"example":
-                                  [modrinth_version_example]
-                                  }}}
-                    }, description="Modrint project versions info", tags=["Modrinth"])
-@api_json_middleware
-async def get_modrinth_project_versions(idslug: str, loaders: str = None, game_versions: str = None, featured: bool = None, background_tasks: BackgroundTasks = None):
-    return JSONResponse({"status": "success", "data": await _modrinth_get_project_versions(idslug, loaders=loaders, game_versions=game_versions, featured=featured, background_tasks=background_tasks)}, headers={"Cache-Control": "max-age=300, public"})
-
-example_modrinth_category = [
-    {
-        "icon": "<svg viewBox=\"0 0 24 24\" fill=\"none\" stroke=\"currentColor\" stroke-width=\"2\" stroke-linecap=\"round\" stroke-linejoin=\"round\"><circle cx=\"12\" cy=\"12\" r=\"10\"/><polygon points=\"16.24 7.76 14.12 14.12 7.76 16.24 9.88 9.88 16.24 7.76\"/></svg>",
-        "name": "adventure",
-        "project_type": "mod"
-    }
-]
-
-
-async def _modrinth_sync_tag_category(sess: Session):
-    t = tables.modrinth_tag_info
-    data = await mr_api.get_categories()
-    sql_replace(sess, t, slug="category", status=200,
-                time=int(time.time()), data=data)
-    sess.commit()
-    log(f'Sync modrinth tag category')
-    return data
-
-example_modrinth_loader = [
-    {
-        "icon": "<svg viewBox=\"0 0 276 288\" fill=\"none\" stroke=\"currentColor\" stroke-width=\"23\" stroke-linecap=\"round\" stroke-linejoin=\"round\"><g transform=\"matrix(1,0,0,1,-3302.43,-67.3276)\"><g transform=\"matrix(0.564163,0,0,1.70346,1629.87,0)\"><g transform=\"matrix(1.97801,-0.0501803,0.151517,0.655089,1678.7,-354.14)\"><g><path d=\"M820.011,761.092C798.277,738.875 754.809,694.442 734.36,673.389C729.774,668.668 723.992,663.75 708.535,674.369C688.629,688.043 700.073,696.251 703.288,699.785C711.508,708.824 787.411,788.803 800.523,803.818C802.95,806.597 780.243,781.318 793.957,764.065C799.444,757.163 811.985,752.043 820.011,761.092C826.534,768.447 830.658,779.178 816.559,790.826C791.91,811.191 714.618,873.211 689.659,893.792C677.105,904.144 661.053,896.143 653.827,887.719C646.269,878.908 623.211,853.212 602.539,829.646C596.999,823.332 598.393,810.031 604.753,804.545C639.873,774.253 696.704,730.787 716.673,713.831\"/></g></g></g></g></svg>",
-        "name": "fabric",
-        "supported_project_types": [
-            "mod",
-            "modpack"
-        ]
-    }
-]
-
-
-async def _modrinth_sync_tag_loader(sess: Session):
-    t = tables.modrinth_tag_info
-    data = await mr_api.get_loaders()
-    sql_replace(sess, t, slug="loader", status=200,
-                time=int(time.time()), data=data)
-    sess.commit()
-    log(f'Sync modrinth tag loader')
-    return data
-
-example_modrinth_game_version = [
-    {
-        "version": "1.18.1",
-        "version_type": "release",
-        "date": "2019-08-24T14:15:22Z",
-        "major": True
-    }
-]
-
-
-async def _modrinth_sync_tag_game_version(sess: Session):
-    t = tables.modrinth_tag_info
-    data = await mr_api.get_game_versions()
-    sql_replace(sess, t, slug="game_version", status=200,
-                time=int(time.time()), data=data)
-    sess.commit()
-    log(f'Sync modrinth tag game_version')
-    return data
-
-example_modrinth_license = [
-    {
-        "short": "lgpl-3",
-        "name": "GNU Lesser General Public License v3"
-    }
-]
-
-
-async def _modrinth_sync_tag_license(sess: Session):
-    t = tables.modrinth_tag_info
-    data = await mr_api.get_licenses()
-    sql_replace(sess, t, slug="license", status=200,
-                time=int(time.time()), data=data)
-    sess.commit()
-    log(f'Sync modrinth tag license')
-    return data
-
-
-@api.get("/modrinth/tag/category", responses={200: {"description": "Modrinth tag catrgory", "content": {
-    "application/json": {"example":
-                         example_modrinth_category
-                         }}}
-}, description="Modrinth tag category", tags=["Modrinth"])
-async def get_modrinth_tag_category():
-    with Session(sql_engine) as sess:
-        t = tables.modrinth_tag_info
-        query = sess.query(t.c.time, t.c.status, t.c.data).filter(
-            t.c.slug == "category").first()
-        if query is None:
-            data = await _modrinth_sync_tag_category(sess)
-            cachetime = int(time.time())
-        else:
-            cachetime, status, data = query
-            if cachetime - int(time.time()) > 60 * 60 * 4 or status == 200:
-                data = await _modrinth_sync_tag_category(sess)
-    return JSONResponse({"status": "success", "cachetime": cachetime, "data": data}, headers={"Cache-Control": "max-age=300, public"})
-
-
-@api.get("/modrinth/tag/loader", responses={200: {"description": "Modrinth tag loader", "content": {
-    "application/json": {"example":
-                         example_modrinth_loader
-                         }}}
-}, description="Modrinth tag loader", tags=["Modrinth"])
-async def get_modrinth_tag_loader():
-    t = tables.modrinth_tag_info
-    with Session(sql_engine) as sess:
-        query = sess.query(t.c.time, t.c.status, t.c.data).filter(
-            t.c.slug == "loader").first()
-        if query is None:
-            data = await _modrinth_sync_tag_loader(sess)
-            cachetime = int(time.time())
-        else:
-            cachetime, status, data = query
-            if cachetime - int(time.time()) > 60 * 60 * 4 or status == 200:
-                data = await _modrinth_sync_tag_loader(sess)
-    return JSONResponse({"status": "success", "cachetime": cachetime, "data": data}, headers={"Cache-Control": "max-age=300, public"})
-
-
-@api.get("/modrinth/tag/game_version", responses={200: {"description": "Modrinth tag game version", "content": {
-    "application/json": {"example":
-                         example_modrinth_game_version
-                         }}}
-}, description="Modrinth tag game version", tags=["Modrinth"])
-async def get_modrinth_tag_game_version():
-    t = tables.modrinth_tag_info
-    with Session(sql_engine) as sess:
-        query = sess.query(t.c.time, t.c.status, t.c.data).filter(
-            t.c.slug == "game_version").first()
-        if query is None:
-            data = await _modrinth_sync_tag_game_version(sess)
-            cachetime = int(time.time())
-        else:
-            cachetime, status, data = query
-            if cachetime - int(time.time()) > 60 * 60 * 4 or status == 200:
-                data = await _modrinth_sync_tag_game_version(sess)
-    return JSONResponse({"status": "success", "cachetime": cachetime, "data": data}, headers={"Cache-Control": "max-age=300, public"})
-
-
-@api.get("/modrinth/tag/license", responses={200: {"description": "Modrinth tag license", "content": {
-    "application/json": {"example":
-                         example_modrinth_license
-                         }}}
-}, description="Modrinth tag license", tags=["Modrinth"])
-async def get_modrinth_tag_license():
-    t = tables.modrinth_tag_info
-    with Session(sql_engine) as sess:
-        query = sess.query(t.c.time, t.c.status, t.c.data).filter(
-            t.c.slug == "license").first()
-        if query is None:
-            data = await _modrinth_sync_tag_license(sess)
-            cachetime = int(time.time())
-        else:
-            cachetime, status, data = query
-            if cachetime - int(time.time()) > 60 * 60 * 4 or status == 200:
-                data = await _modrinth_sync_tag_license(sess)
-    return JSONResponse({"status": "success", "cachetime": cachetime, "data": data}, headers={"Cache-Control": "max-age=300, public"})
-
-
-LOGGING_CONFIG = {
-    "version": 1,
-    "disable_existing_loggers": False,
-    "formatters": {
-        "default": {
-            "()": "uvicorn.logging.DefaultFormatter",
-            "fmt": "%(levelprefix)s %(message)s",
-            "use_colors": False,
-        },
-        "access": {
-            "()": "uvicorn.logging.AccessFormatter",
-            "fmt": '%(levelprefix)s %(client_addr)s - "%(request_line)s" %(status_code)s',
-            "use_colors": False
-        },
-    },
-    "handlers": {
-        "default": {
-            "formatter": "default",
-            "class": "logging.handlers.TimedRotatingFileHandler",
-            "filename": "logs/web/latest.log"
-        },
-        "access": {
-            "formatter": "access",
-            "class": "logging.handlers.TimedRotatingFileHandler",
-            "filename": "logs/web/latest.log"
-        },
-    },
-    "loggers": {
-        "": {"handlers": ["default"], "level": "INFO"},
-        "uvicorn.error": {"level": "INFO"},
-        "uvicorn.access": {"handlers": ["access"], "level": "INFO", "propagate": False},
-    },
-}
-
-if __name__ == "__main__":
-    host, port = "0.0.0.0", 8000
-    try:
-        getLogFile(basedir="logs/web")
-        uvicorn.run(api, host=host, port=port)
-    except KeyboardInterrupt:
-        print("~~ BYE ~~")
->>>>>>> 49724ca2
+        print("~~ BYE ~~")