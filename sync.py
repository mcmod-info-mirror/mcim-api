--- conflicted
+++ resolved
@@ -27,11 +27,7 @@
         self.timeout = MCIMConfig.async_timeout
         self.headers = {
             'Accept': 'application/json',
-<<<<<<< HEAD
-            'x-api-key': MCIMConfig.curseforge_api_key
-=======
             'x-api-key': self.key
->>>>>>> e12ab8eb
         }
         self.cli = AsyncHTTPClient(headers=self.headers, timeout=aiohttp.ClientTimeout(total=self.timeout))
         self.database = database
