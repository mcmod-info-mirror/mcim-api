#!/usr/bin/python3

import datetime
import json
import os
import logging
import asyncio
import aiohttp
from config import *
from async_httpclient import *
from apis import *
from mysql import *

def log(text,logging=logging.info):
    print(text)
    logging(text)

class CurseforgeCache:
    '''
    缓存 curseforge 的信息
    '''
    def __init__(self, database: DataBase, *, limit: int = 64) -> None:
        self.key = MCIMConfig.curseforge_api_key
        self.api_url = MCIMConfig.curseforge_api
        self.proxies = MCIMConfig.proxies
        self.timeout = MCIMConfig.async_timeout
        self.headers = {
            'Accept': 'application/json',
            'x-api-key': self.key
        }
        self.cli = AsyncHTTPClient(headers=self.headers, timeout=aiohttp.ClientTimeout(total=self.timeout))
        self.api = CurseForgeApi(self.api_url, self.key, self.proxies, acli=self.cli)
        self.database = database
        self.sem = asyncio.Semaphore(limit)

    async def try_mod(self, modid):
        async with self.sem:
            with self.database:
                try:
                    data = await self.api.get_mod(modid)
<<<<<<< HEAD
                    self.database.exe(insert("mod_info", dict(modid=modid, status=200, data=json.dumps(data), replace=True)))
=======
                    self.database.exe(insert("mod_info", dict(modid=modid, status=200, data=json.dumps(data)), replace=True)) # TODO time=time.time()
>>>>>>> d782db97
                    log(f"Get mod: {modid}")
                except StatusCodeException as e:
                    self.database.exe(insert("mod_info", dict(modid=modid, status=e.status_code), replace=True))
                    log(f"Get mod: {modid} Error: {e.status_code}")
            await asyncio.sleep(1)

    async def sync(self):
        tasks = []
        for modid in range(10000, 100000):
            task = self.try_mod(modid)
            tasks.append(task)
        log("get urls")
        await asyncio.gather(*tasks)
        log("Finish")

def getLogFile(basedir='logs'):
    if not os.path.exists(basedir):
        os.makedirs(basedir)
    date = datetime.datetime.now().strftime('%Y-%m-%d')
    path = os.path.join(basedir, f'{date}.log')
    if os.path.exists(path):
        i = 1
        while os.path.exists(path):
            path = os.path.join(basedir, f'{date}-{i}.log')
            i += 1
    return path

async def main():
    MCIMConfig.load()
    MysqlConfig.load()
    database = DataBase(**MysqlConfig.to_dict())

    logging.basicConfig(level=logging.INFO,
        filename=getLogFile(), filemode='w',
        format='[%(asctime)s] [%(levelname)s]: %(message)s',
        datefmt='%Y-%m-%d %H:%M:%S')

    logging.debug("Logging started")

    cache = CurseforgeCache(database)
    await cache.sync()


if __name__ == "__main__":
    asyncio.run(main())<|MERGE_RESOLUTION|>--- conflicted
+++ resolved
@@ -38,11 +38,7 @@
             with self.database:
                 try:
                     data = await self.api.get_mod(modid)
-<<<<<<< HEAD
-                    self.database.exe(insert("mod_info", dict(modid=modid, status=200, data=json.dumps(data), replace=True)))
-=======
                     self.database.exe(insert("mod_info", dict(modid=modid, status=200, data=json.dumps(data)), replace=True)) # TODO time=time.time()
->>>>>>> d782db97
                     log(f"Get mod: {modid}")
                 except StatusCodeException as e:
                     self.database.exe(insert("mod_info", dict(modid=modid, status=e.status_code), replace=True))
