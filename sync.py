--- conflicted
+++ resolved
@@ -32,13 +32,8 @@
     async def try_mod(self, modid):
         async with self.sem:
             try:
-<<<<<<< HEAD
                 data = await self.api.get_mod(modid)
                 self.database.exe(insert("mod_status", dict(modid=modid, status=200), replace=True))
-=======
-                data,status = await self.api.get_mod(modid)
-                self.database.exe(insert("mod_status", dict(modid=modid, status=status), replace=True))
->>>>>>> f9141a66
                 self.database.exe(insert("mod_info", dict(modid=modid, data=json.dumps(data), replace=True)))
                 logging.info(f"Get mod: {modid}")
             except StatusCodeException as e:
