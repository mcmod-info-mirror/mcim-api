--- conflicted
+++ resolved
@@ -7,20 +7,12 @@
 import logging
 import asyncio
 import aiohttp
-<<<<<<< HEAD
-=======
 import requests
->>>>>>> ce2de2ed
 from config import *
 from async_httpclient import *
 from apis import *
 from mysql import *
 
-<<<<<<< HEAD
-def log(text,logging=logging.info):
-    print(text)
-    logging(text)
-=======
 
 def log(text, logging=logging.info, to_qq=False, to_file=True):
     print("[" + time.strftime('%Y-%m-%d %H:%M:%S', time.localtime()) + "] " + text)
@@ -46,18 +38,13 @@
         else:
             print(f"Request CqHttp Bad, Status Code: {res.status_code}")
 
->>>>>>> ce2de2ed
 
 class CurseforgeCache:
     '''
     缓存 curseforge 的信息
     '''
-<<<<<<< HEAD
-    def __init__(self, database: DataBase, *, limit: int = 16) -> None:
-=======
 
     def __init__(self, database: DataBase, *, limit: int = 2) -> None:
->>>>>>> ce2de2ed
         self.key = MCIMConfig.curseforge_api_key
         self.api_url = MCIMConfig.curseforge_api
         self.proxies = MCIMConfig.proxies
@@ -66,42 +53,17 @@
             'Accept': 'application/json',
             'x-api-key': self.key
         }
-<<<<<<< HEAD
-        self.cli = AsyncHTTPClient(headers=self.headers, timeout=aiohttp.ClientTimeout(total=self.timeout))
-        self.database = database
-        self.sem = asyncio.Semaphore(limit)
-        self.api = CurseForgeApi(self.api_url, self.key, self.proxies, acli=self.cli, sem=self.sem)
-=======
         self.cli = AsyncHTTPClient(
             headers=self.headers, timeout=aiohttp.ClientTimeout(total=self.timeout))
         self.database = database
         self.sem = asyncio.Semaphore(limit)
         self.api = CurseForgeApi(self.api_url, self.key, self.proxies, acli=self.cli)
         # self.clash = clash.Clash(api_url=ClashConfig.api_url, port=ClashConfig.api_port, secret=ClashConfig.api_secret)
->>>>>>> ce2de2ed
 
     async def try_mod(self, modid):
         async with self.sem:
             with self.database:
                 try:
-<<<<<<< HEAD
-                    data = await self.api.get_mod(modid)
-                    self.database.exe(insert("mod_info", dict(modid=modid, status=200, data=json.dumps(data), time=int(time.time())), replace=True)) # TODO time=time.time()
-                    log(f"Get mod: {modid}")
-                except StatusCodeException as e:
-                    self.database.exe(insert("mod_info", dict(modid=modid, status=e.status_code, time=int(time.time())), replace=True))
-                    log(f"Get mod: {modid} Error: {e.status_code}")
-            await asyncio.sleep(1)
-
-    async def sync(self):
-        tasks = []
-        for modid in range(10000, 100000):
-            task = self.try_mod(modid)
-            tasks.append(task)
-        log("get urls")
-        await asyncio.gather(*tasks)
-        log("Finish")
-=======
                     data = (await self.api.get_mod(modid))["data"]
                     data["cachetime"] = int(time.time())
                     self.database.exe(insert("mod_info", dict(modid=modid, status=200, data=json.dumps(data), time=int(
@@ -192,7 +154,6 @@
                 log(f"Finish {part}/100 curseforge mods", to_qq=True)
                 time.sleep(60*10)
 
->>>>>>> ce2de2ed
 
 def getLogFile(basedir='logs'):
     if not os.path.exists(basedir):
@@ -206,24 +167,6 @@
             i += 1
     return path
 
-<<<<<<< HEAD
-async def main():
-    MCIMConfig.load()
-    MysqlConfig.load()
-    database = DataBase(**MysqlConfig.to_dict())
-
-    logging.basicConfig(level=logging.INFO,
-        filename=getLogFile(), filemode='w',
-        format='[%(asctime)s] [%(levelname)s]: %(message)s',
-        datefmt='%Y-%m-%d %H:%M:%S')
-
-    logging.debug("Logging started")
-
-    cache = CurseforgeCache(database)
-    await cache.sync()
-
-
-=======
 
 async def main():
     MCIMConfig.load()
@@ -246,6 +189,5 @@
         time.sleep(60*60)
 
 
->>>>>>> ce2de2ed
 if __name__ == "__main__":
     asyncio.run(main())