--- conflicted
+++ resolved
@@ -28,7 +28,6 @@
         self.cli = AsyncHTTPClient(headers=self.headers, timeout=aiohttp.ClientTimeout(total=self.timeout))
         self.api = CurseForgeApi(self.api_url, self.key, self.proxies, acli=self.cli)
         self.database = database
-<<<<<<< HEAD
         self.sem = asyncio.Semaphore(limit)
 
     async def try_mod(self, modid):
@@ -44,64 +43,6 @@
             await asyncio.sleep(1)
 
     async def sync(self):
-        limit = 50
-=======
-
-        if not os.path.exists("cache/cursefroge"):
-            os.makedirs("cache/cursefroge", exist_ok=True)
-
-        with open(os.path.join("cache/cursefroge", "error_mod.json"), "w") as f:
-            json.dump({"error_mod":{}}, f)
-
-    def save_json_to_file(self, filename, data):
-        with open(filename, "w") as f:
-            json.dump(data, f)
-
-    async def callback(self, res):
-        modid = res.url.path.split("/")[-1]
-        status = res.status
-        logging.info(res.url)
-        if status == 200:
-            # self.save_json_to_file(os.path.join("cache/cursefroge", "mod" + modid + ".json"),await res.json())
-            self.database.exe(insert("mod_status", dict(modid=modid, status=status)))
-            self.database.exe(insert("mod_info", dict(modid=modid, data=json.dumps(await res.json()))))
-            logging.info(f"=========Get modid {modid}==========")
-        else:
-            self.database.exe(insert("mod_status", dict(modid=modid, status=status)))
-            logging.info(f"--------Error modid {modid}: {status}--------")
-        await asyncio.sleep(0.1)
-
-    async def sync(self):
-        # categories = self.api.get_categories(gameid=432,classid=6)["data"]
-        # total = 0
-        # for category in categories:
-
-        #     if category["parentCategoryId"] != 6 and category["url"] != "https://www.curseforge.com":
-        #         search = self.api.search(gameid=432,classid=6,categoryid=category["id"])
-        #         total = total + search["pagination"]["totalCount"]
-        #         self.save_json_to_file("category"+str(category["id"])+".json",search)
-        # print(total) #21211 mod不全 未知原因
-
-        # search = self.api.search(gameid=432,classid=6,categoryid=6)
-
-
-        # null_modids = {}
-        # for modid in range(10000,100000):
-        #     try:
-        #         mod = self.api.get_mod(modid)
-        #         if type(mod) == dict:
-        #             self.save_json_to_file("mod"+str(modid)+".json",mod)
-        #             print("get modid "+str(modid))
-        #         else:
-        #             null_modids[str(modid)] = mod
-        #             print("get modid "+str(modid)+" error: "+str(mod))
-        #     except Exception as e:
-        #         print(e)
-        # with open("error_modid.json","w") as f:
-        #     json.dump(null_modids,f)
-
-        # async
->>>>>>> 20f2862d
         tasks = []
         for modid in range(10000, 100000):
             task = self.try_mod(modid)
