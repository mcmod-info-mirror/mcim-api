--- conflicted
+++ resolved
@@ -97,7 +97,6 @@
           memory: 200M
 
 
-<<<<<<< HEAD
   # mcim_sync:
   #   container_name: mcim_sync
   #   image: mcim_sync
@@ -129,38 +128,6 @@
   #         memory: 1024M
   #       reservations:
   #         memory: 200M
-=======
-  mcim_sync:
-    container_name: mcim_sync
-    image: mcim_sync
-    build:
-      context: .
-      dockerfile: ./docker/dramatiq
-    environment:
-      PROMETHEUS_MULTIPROC_DIR: /tmp/dramatiq-prometheus
-      dramatiq_prom_db: /tmp/dramatiq-prometheus
-      TZ: Asia/Shanghai
-      SYNC_MODE: SYNC_INFO
-    ports:
-      - 9191:9191
-    restart: always
-    depends_on:
-      - mongodb
-      - redis
-    volumes:
-      - /opt/mcim/config:/app/config
-    command: >
-      sh -c "rm -rf /tmp/dramatiq-prometheus/ &&
-            mkdir -p /tmp/dramatiq-prometheus &&
-            dramatiq app.sync"
-    logging: *default-logging
-    deploy:
-      resources:
-        limits:
-          memory: 1024M
-        reservations:
-          memory: 200M
->>>>>>> fbcc8ddc
 
   translate:
     container_name: translate
