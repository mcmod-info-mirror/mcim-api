--- conflicted
+++ resolved
@@ -3,7 +3,6 @@
 import json
 import os
 import time
-from traceback import print_exc
 
 
 from app.sync import sync_mongo_engine as mongodb_engine
@@ -28,6 +27,7 @@
 def submit_models(models: List[Union[File, Mod, Fingerprint]]):
     mongodb_engine.save_all(models)
     log.debug(f"Submited {len(models)}")
+    log.debug(f"Submited {len(models)}")
 
 
 @actor
@@ -43,6 +43,7 @@
         models.append(File(found=True, need_to_cache=need_to_cache, **file))
         models.append(
             Fingerprint(
+                id=file["fileFingerprint"],
                 id=file["fileFingerprint"],
                 file=file,
                 latestFiles=latestFiles,
@@ -81,6 +82,34 @@
             append_model_from_files_res(res, latestFiles, need_to_cache=need_to_cache)
         )
         page = Pagination(**res["pagination"])
+
+    if mcim_config.file_cdn:
+        for model in models:
+            if isinstance(model, File):
+                if (
+                    not model.file_cdn_cached
+                    and model.gameId == 432
+                    and model.fileLength <= MAX_LENGTH
+                    and model.downloadCount >= MIN_DOWNLOAD_COUNT
+                ):
+                    if len(model.hashes) != 0:
+                        if not os.path.exists(
+                            os.path.join(
+                                mcim_config.curseforge_download_path,
+                                model.hashes[0].value,
+                            )
+                        ):
+                            if mcim_config.aria2:
+                                file_cdn_cache_add_task.send(model.model_dump())
+                            else:
+                                file_cdn_cache.send(model.model_dump())
+
+                            log.trace(f"File {model.id} cache task added")
+                        else:
+                            model.file_cdn_cached = True
+                    else:
+                        file_cdn_cache.send(model.model_dump())
+                        log.debug(f"File {model.id} has no hash")
 
     if mcim_config.file_cdn:
         for model in models:
@@ -289,8 +318,4 @@
             mongodb_engine.save(file)
         except Exception as e:
             log.exception(e)
-<<<<<<< HEAD
-            log.error(f"Failed to cache file {file.hashes}")
-=======
-            log.error(f"Failed to cache file {file.hashes}")
->>>>>>> 432733c9
+            log.error(f"Failed to cache file {file.hashes}")