from pydantic import Field, BaseModel
from typing import List, Union, Optional

from app.models.database.curseforge import Mod, File, Pagination
from app.models.database.curseforge import Fingerprint


<<<<<<< HEAD
class _Hash(BaseModel):
    value: str
    algo: int


class _FileSortableGameVersions(BaseModel):
    gameVersionName: str = None
    gameVersionPadded: str = None
    gameVersion: str = None
    gameVersionReleaseDate: str = None
    gameVersionTypeId: int = None


class _FileDependencies(BaseModel):
    modId: int
    relationType: int = None


{
    "id": 0,
    "gameId": 0,
    "modId": 0,
    "displayName": "string",
    "fileName": "string",
    "releaseType": 1,
    "fileStatus": 1,
    "hashes": [{"value": "string", "algo": 1}],
    "fileDate": "2019-08-24T14:15:22Z",
    "fileLength": 0,
    "downloadCount": 0,
    "downloadUrl": "string",
    "gameVersions": ["string"],
    "sortableGameVersions": [
        {
            "gameVersionName": "string",
            "gameVersionPadded": "string",
            "gameVersion": "string",
            "gameVersionReleaseDate": "2019-08-24T14:15:22Z",
            "gameVersionTypeId": 0,
        }
    ],
    "dependencies": [{"modId": 0, "relationType": 1}],
    "fileFingerprint": 0,
}


class FileInfo(BaseModel):
    fileId: int
    gameId: int
    modId: int
    displayName: str
    fileName: str
    releaseType: int = None
    fileStatus: int = None
    hashes: List[_Hash]
    fileDate: str
    fileLength: int = None
    downloadCount: int = None
    downloadUrl: str
    gameVersions: List[str] = None
    sortableGameVersions: List[_FileSortableGameVersions] = None
    dependencies: List[_FileDependencies] = None
    fileFingerprint: int = None


class _FingerprintResponse(BaseModel):
=======
class _FingerprintResult(BaseModel):
>>>>>>> a82dc3eb
    isCacheBuilt: bool = True
    exactMatches: List[Fingerprint] = []
    exactFingerprints: List[int] = []
    installedFingerprints: List[int] = []
    unmatchedFingerprints: List[int] = []


<<<<<<< HEAD
class FingerprintResponse(BaseModel):
    data: _FingerprintResponse


{
    "id": 0,
    "gameId": 0,
    "name": "string",
    "slug": "string",
    "url": "string",
    "iconUrl": "string",
    "dateModified": "2019-08-24T14:15:22Z",
    "isClass": True,
    "classId": 0,
    "parentCategoryId": 0,
    "displayIndex": 0,
}


class Category(BaseModel):
=======
class _Category(BaseModel):
>>>>>>> a82dc3eb
    id: int
    gameId: int
    name: str
    slug: str
    url: str
    iconUrl: str
    dateModified: str
    isClass: bool
    classId: int
    parentCategoryId: int
    displayIndex: int


class CurseforgeBaseResponse(BaseModel):
    data: Union[Mod, File, dict, List, str]


<<<<<<< HEAD
class CurseforgeFilesResponse(BaseModel):
    data: List[FileInfo]


class CurseforgePageBaseResponse(BaseModel):
    data: Union[Mod, File, dict, List]
    pagination: Pagination

class CurseforgeDownloadUrlResponse(BaseModel):
    data: str
=======
class PageBaseResponse(BaseModel):
    data: Union[Mod, File, dict, List]
    pagination: Pagination


class SearchResponse(BaseModel):
    data: List[Mod]
    pagination: Pagination


class DownloadUrlResponse(BaseModel):
    data: str


class ModResponse(BaseModel):
    data: Mod


class ModsResponse(BaseModel):
    data: List[Mod]


class ModFilesResponse(BaseModel):
    data: List[File]
    pagination: Pagination


class FileResponse(BaseModel):
    data: File


class FilesResponse(BaseModel):
    data: List[File]


class FingerprintResponse(BaseModel):
    data: _FingerprintResult


class CaregoriesResponse(BaseModel):
    data: List[_Category]
>>>>>>> a82dc3eb
<|MERGE_RESOLUTION|>--- conflicted
+++ resolved
@@ -5,76 +5,7 @@
 from app.models.database.curseforge import Fingerprint
 
 
-<<<<<<< HEAD
-class _Hash(BaseModel):
-    value: str
-    algo: int
-
-
-class _FileSortableGameVersions(BaseModel):
-    gameVersionName: str = None
-    gameVersionPadded: str = None
-    gameVersion: str = None
-    gameVersionReleaseDate: str = None
-    gameVersionTypeId: int = None
-
-
-class _FileDependencies(BaseModel):
-    modId: int
-    relationType: int = None
-
-
-{
-    "id": 0,
-    "gameId": 0,
-    "modId": 0,
-    "displayName": "string",
-    "fileName": "string",
-    "releaseType": 1,
-    "fileStatus": 1,
-    "hashes": [{"value": "string", "algo": 1}],
-    "fileDate": "2019-08-24T14:15:22Z",
-    "fileLength": 0,
-    "downloadCount": 0,
-    "downloadUrl": "string",
-    "gameVersions": ["string"],
-    "sortableGameVersions": [
-        {
-            "gameVersionName": "string",
-            "gameVersionPadded": "string",
-            "gameVersion": "string",
-            "gameVersionReleaseDate": "2019-08-24T14:15:22Z",
-            "gameVersionTypeId": 0,
-        }
-    ],
-    "dependencies": [{"modId": 0, "relationType": 1}],
-    "fileFingerprint": 0,
-}
-
-
-class FileInfo(BaseModel):
-    fileId: int
-    gameId: int
-    modId: int
-    displayName: str
-    fileName: str
-    releaseType: int = None
-    fileStatus: int = None
-    hashes: List[_Hash]
-    fileDate: str
-    fileLength: int = None
-    downloadCount: int = None
-    downloadUrl: str
-    gameVersions: List[str] = None
-    sortableGameVersions: List[_FileSortableGameVersions] = None
-    dependencies: List[_FileDependencies] = None
-    fileFingerprint: int = None
-
-
-class _FingerprintResponse(BaseModel):
-=======
 class _FingerprintResult(BaseModel):
->>>>>>> a82dc3eb
     isCacheBuilt: bool = True
     exactMatches: List[Fingerprint] = []
     exactFingerprints: List[int] = []
@@ -82,30 +13,7 @@
     unmatchedFingerprints: List[int] = []
 
 
-<<<<<<< HEAD
-class FingerprintResponse(BaseModel):
-    data: _FingerprintResponse
-
-
-{
-    "id": 0,
-    "gameId": 0,
-    "name": "string",
-    "slug": "string",
-    "url": "string",
-    "iconUrl": "string",
-    "dateModified": "2019-08-24T14:15:22Z",
-    "isClass": True,
-    "classId": 0,
-    "parentCategoryId": 0,
-    "displayIndex": 0,
-}
-
-
-class Category(BaseModel):
-=======
 class _Category(BaseModel):
->>>>>>> a82dc3eb
     id: int
     gameId: int
     name: str
@@ -123,18 +31,6 @@
     data: Union[Mod, File, dict, List, str]
 
 
-<<<<<<< HEAD
-class CurseforgeFilesResponse(BaseModel):
-    data: List[FileInfo]
-
-
-class CurseforgePageBaseResponse(BaseModel):
-    data: Union[Mod, File, dict, List]
-    pagination: Pagination
-
-class CurseforgeDownloadUrlResponse(BaseModel):
-    data: str
-=======
 class PageBaseResponse(BaseModel):
     data: Union[Mod, File, dict, List]
     pagination: Pagination
@@ -175,5 +71,4 @@
 
 
 class CaregoriesResponse(BaseModel):
-    data: List[_Category]
->>>>>>> a82dc3eb
+    data: List[_Category]